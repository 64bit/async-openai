--- conflicted
+++ resolved
@@ -39,13 +39,11 @@
 derive_builder = "0.12.0"
 async-convert = "1.0.0"
 secrecy = { version = "0.8.0", features=["serde"] }
-<<<<<<< HEAD
-pin-project-lite = "0.2"
-=======
 tokio = { version = "1.25.0", features = ["fs", "macros"], optional = true }
 tokio-stream = { version = "0.1.11", optional = true }
 tokio-util = { version = "0.7.7", features = ["codec", "io-util"], optional = true }
->>>>>>> 85012dd4
+pin-project-lite = "0.2"
+
 
 [dev-dependencies]
 tokio-test = "0.4.2"
