[package]
name = "async-openai"
version = "0.28.0"
authors = ["Himanshu Neema"]
categories = ["api-bindings", "web-programming", "asynchronous"]
keywords = ["openai", "async", "openapi", "ai"]
description = "Rust library for OpenAI"
edition = "2021"
rust-version = { workspace = true }
license = "MIT"
readme = "README.md"
homepage = "https://github.com/64bit/async-openai"
repository = "https://github.com/64bit/async-openai"

[features]
default = ["rustls"]
# Enable rustls for TLS support
rustls = ["reqwest/rustls-tls-native-roots"]
# Enable rustls and webpki-roots
rustls-webpki-roots = ["reqwest/rustls-tls-webpki-roots"]
# Enable native-tls for TLS support
native-tls = ["reqwest/native-tls"]
# Remove dependency on OpenSSL
native-tls-vendored = ["reqwest/native-tls-vendored"]
realtime = ["dep:tokio-tungstenite"]
# Bring your own types
byot = []

[dependencies]
async-openai-macros = { path = "../async-openai-macros", version = "0.1.0" }
backoff = { version = "0.4.0", features = ["tokio"] }
<<<<<<< HEAD
base64 = ">=0.22.0"
futures = "0.3.30"
=======
base64 = "0.22.1"
futures = "0.3.31"
>>>>>>> 638bf754
rand = "0.8.5"
reqwest = { version = "0.12.12", features = [
  "json",
  "stream",
  "multipart",
], default-features = false }
reqwest-eventsource = "0.6.0"
serde = { version = "1.0.217", features = ["derive", "rc"] }
serde_json = "1.0.135"
thiserror = "2.0.11"
tokio = { version = "1.43.0", features = ["fs", "macros"] }
tokio-stream = "0.1.17"
tokio-util = { version = "0.7.13", features = ["codec", "io-util"] }
tracing = "0.1.41"
derive_builder = "0.20.2"
secrecy = { version = "0.10.3", features = ["serde"] }
bytes = "1.9.0"
eventsource-stream = "0.2.3"
<<<<<<< HEAD
tokio-tungstenite = { version = "0.24.0", optional = true, default-features = false }
utoipa = "5.2.0"

=======
tokio-tungstenite = { version = "0.26.1", optional = true, default-features = false }
>>>>>>> 638bf754

[dev-dependencies]
tokio-test = "0.4.4"
serde_json = "1.0"

[[test]]
name = "bring-your-own-type"
required-features = ["byot"]

[package.metadata.docs.rs]
all-features = true
rustdoc-args = ["--cfg", "docsrs"]<|MERGE_RESOLUTION|>--- conflicted
+++ resolved
@@ -29,13 +29,8 @@
 [dependencies]
 async-openai-macros = { path = "../async-openai-macros", version = "0.1.0" }
 backoff = { version = "0.4.0", features = ["tokio"] }
-<<<<<<< HEAD
 base64 = ">=0.22.0"
-futures = "0.3.30"
-=======
-base64 = "0.22.1"
 futures = "0.3.31"
->>>>>>> 638bf754
 rand = "0.8.5"
 reqwest = { version = "0.12.12", features = [
   "json",
@@ -54,13 +49,9 @@
 secrecy = { version = "0.10.3", features = ["serde"] }
 bytes = "1.9.0"
 eventsource-stream = "0.2.3"
-<<<<<<< HEAD
-tokio-tungstenite = { version = "0.24.0", optional = true, default-features = false }
+tokio-tungstenite = { version = "0.26.1", optional = true, default-features = false }
 utoipa = "5.2.0"
 
-=======
-tokio-tungstenite = { version = "0.26.1", optional = true, default-features = false }
->>>>>>> 638bf754
 
 [dev-dependencies]
 tokio-test = "0.4.4"
