--- conflicted
+++ resolved
@@ -1,10 +1,6 @@
 [package]
 name = "async-openai"
-<<<<<<< HEAD
-version = "0.18.2"
-=======
 version = "0.20.0"
->>>>>>> f70ed12e
 authors = [
     "Himanshu Neema"
 ]
@@ -36,21 +32,12 @@
 native-tls-vendored = ["reqwest/native-tls-vendored"]
 
 [dependencies]
-<<<<<<< HEAD
 backoff = {version = "0.4.0", features = ["futures"], optional = true }
-base64 = "0.21.0"
-futures = "0.3.26"
-rand = "0.8.5"
-reqwest = { version = "0.11.14", features = ["json", "stream", "multipart"],default-features = false }
-reqwest-eventsource = "0.5.0"
-=======
-backoff = {version = "0.4.0", features = ["tokio"] }
 base64 = "0.22.0"
 futures = "0.3.26"
 rand = "0.8.5"
 reqwest = { version = "0.12.0", features = ["json", "stream", "multipart"],default-features = false }
 reqwest-eventsource = "0.6.0"
->>>>>>> f70ed12e
 serde = { version = "1.0.152", features = ["derive", "rc"] }
 serde_json = "1.0.93"
 thiserror = "1.0.38"
