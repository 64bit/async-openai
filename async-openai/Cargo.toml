[package]
name = "async-openai"
<<<<<<< HEAD
version = "0.18.0"
=======
version = "0.18.2"
>>>>>>> 2fdcd214
authors = [
    "Himanshu Neema"
]
categories = ["api-bindings", "web-programming", "asynchronous"]
keywords = ["openai", "async", "openapi", "ai"]
description = "Rust library for OpenAI"
edition = "2021"
rust-version = "1.65"
license = "MIT"
readme = "README.md"
homepage = "https://github.com/64bit/async-openai"
repository = "https://github.com/64bit/async-openai"

[features]
default = ["rustls", "tokio"]
# build for wasm32-unknown-unknown
wasm = ["getrandom/js", "rustls"]
# Enable tokio
tokio = ["backoff/tokio", "dep:tokio", "tokio-util", "tokio-stream", "backoff"]
# Enable backoff
backoff = ["dep:backoff"]
# Enable rustls for TLS support
rustls = ["reqwest/rustls-tls-native-roots"]
# Enable rustls and webpki-roots
rustls-webpki-roots = ["reqwest/rustls-tls-webpki-roots"]
# Enable native-tls for TLS support
native-tls = ["reqwest/native-tls"]
# Remove dependency on OpenSSL
native-tls-vendored = ["reqwest/native-tls-vendored"]

[dependencies]
backoff = {version = "0.4.0", features = ["futures"], optional = true }
base64 = "0.21.0"
futures = "0.3.26"
rand = "0.8.5"
reqwest = { version = "0.11.14", features = ["json", "stream", "multipart"],default-features = false }
reqwest-eventsource = "0.5.0"
serde = { version = "1.0.152", features = ["derive", "rc"] }
serde_json = "1.0.93"
thiserror = "1.0.38"
tracing = "0.1.37"
derive_builder = "0.12.0"
async-convert = "1.0.0"
secrecy = { version = "0.8.0", features=["serde"] }
tokio = { version = "1.25.0", features = ["fs", "macros"], optional = true }
tokio-stream = { version = "0.1.11", optional = true }
tokio-util = { version = "0.7.7", features = ["codec", "io-util"], optional = true }
pin-project-lite = "0.2"
getrandom = { version = "0.2" }
bytes = "1.5.0"

[dev-dependencies]
tokio-test = "0.4.2"
tokio = { version = "1.25.0", features = ["fs", "macros"] }<|MERGE_RESOLUTION|>--- conflicted
+++ resolved
@@ -1,10 +1,6 @@
 [package]
 name = "async-openai"
-<<<<<<< HEAD
-version = "0.18.0"
-=======
 version = "0.18.2"
->>>>>>> 2fdcd214
 authors = [
     "Himanshu Neema"
 ]
