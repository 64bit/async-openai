<div align="center">
  <a href="https://docs.rs/async-openai">
  <img width="50px" src="https://raw.githubusercontent.com/64bit/async-openai/assets/create-image-b64-json/img-1.png" />
  </a>
</div>
<h1 align="center"> async-openai </h1>
<p align="center"> Async Rust library for OpenAI </p>
<div align="center">
    <a href="https://crates.io/crates/async-openai">
    <img src="https://img.shields.io/crates/v/async-openai.svg" />
    </a>
    <a href="https://docs.rs/async-openai">
    <img src="https://docs.rs/async-openai/badge.svg" />
    </a>
</div>
<div align="center">
<sub>Logo created by this <a href="https://github.com/64bit/async-openai/tree/main/examples/create-image-b64-json">repo itself</a></sub>
</div>

## Overview

`async-openai` is an unofficial Rust library for OpenAI.

- It's based on [OpenAI OpenAPI spec](https://github.com/openai/openai-openapi)
- Current features:
  - [x] Assistants (Beta)
  - [x] Audio (Whisper/TTS)
  - [x] Chat
  - [x] Completions (Legacy)
  - [x] Edits (Deprecated)
  - [x] Embeddings
  - [x] Files
  - [x] Fine-Tuning
  - [x] Fine-Tunes (Deprecated)
  - [x] Images
  - [x] Microsoft Azure OpenAI Service
  - [x] Models
  - [x] Moderations
- Support SSE streaming on available APIs
- All requests including form submissions (except SSE streaming) are retried with exponential backoff when [rate limited](https://platform.openai.com/docs/guides/rate-limits) by the API server.
- Ergonomic builder pattern for all request objects.

**Note on Azure OpenAI Service (AOS)**:  `async-openai` primarily implements OpenAI spec, and doesn't try to maintain parity with spec of AOS.

## Usage

The library reads [API key](https://platform.openai.com/account/api-keys) from the environment variable `OPENAI_API_KEY`.

```bash
# On macOS/Linux
export OPENAI_API_KEY='sk-...'
```

```powershell
# On Windows Powershell
$Env:OPENAI_API_KEY='sk-...'
```

- Visit [examples](https://github.com/64bit/async-openai/tree/main/examples) directory on how to use `async-openai`.
- Visit [docs.rs/async-openai](https://docs.rs/async-openai) for docs.

## Image Generation Example

```rust
use async_openai::{
    types::{CreateImageRequestArgs, ImageSize, ResponseFormat},
    Client,
};
use std::error::Error;

#[tokio::main]
async fn main() -> Result<(), Box<dyn Error>> {
    // create client, reads OPENAI_API_KEY environment variable for API key.
    let client = Client::new();

    let request = CreateImageRequestArgs::default()
        .prompt("cats on sofa and carpet in living room")
        .n(2)
        .response_format(ResponseFormat::Url)
        .size(ImageSize::S256x256)
        .user("async-openai")
        .build()?;

    let response = client.images().create(request).await?;

    // Download and save images to ./data directory.
    // Each url is downloaded and saved in dedicated Tokio task.
    // Directory is created if it doesn't exist.
    let paths = response.save("./data").await?;

    paths
        .iter()
        .for_each(|path| println!("Image file path: {}", path.display()));

    Ok(())
}
```

<div align="center">
  <img width="315" src="https://raw.githubusercontent.com/64bit/async-openai/assets/create-image/img-1.png" />
  <img width="315" src="https://raw.githubusercontent.com/64bit/async-openai/assets/create-image/img-2.png" />
  <br/>
  <sub>Scaled up for README, actual size 256x256</sub>
</div>

## Contributing

Thank you for your time to contribute and improve the project, I'd be happy to have you!

A good starting point would be existing [open issues](https://github.com/64bit/async-openai/issues).

<<<<<<< HEAD
## Complimentary Crates:
- [openai-func-enums](https://github.com/frankfralick/openai-func-enums) provides procedural macros that make it easier to use this library with OpenAI API's function calling feature. It also provides derive macros you can add to existing [clap](https://github.com/clap-rs/clap) application subcommands for natural language use of command line tools.
=======
>>>>>>> 51febc5d

## License

This project is licensed under [MIT license](https://github.com/64bit/async-openai/blob/main/LICENSE).<|MERGE_RESOLUTION|>--- conflicted
+++ resolved
@@ -109,11 +109,9 @@
 
 A good starting point would be existing [open issues](https://github.com/64bit/async-openai/issues).
 
-<<<<<<< HEAD
 ## Complimentary Crates:
 - [openai-func-enums](https://github.com/frankfralick/openai-func-enums) provides procedural macros that make it easier to use this library with OpenAI API's function calling feature. It also provides derive macros you can add to existing [clap](https://github.com/clap-rs/clap) application subcommands for natural language use of command line tools.
-=======
->>>>>>> 51febc5d
+
 
 ## License
 
