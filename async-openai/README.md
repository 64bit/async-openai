--- conflicted
+++ resolved
@@ -117,24 +117,6 @@
 ## Contributing
 
 Thank you for taking the time to contribute and improve the project. I'd be happy to have you!
-<<<<<<< HEAD
-
-All forms of contributions, such as new features requests, bug fixes, issues, documentation, testing, comments, [examples](../examples) etc. are welcome.
-
-A good starting point would be to look at existing [open issues](https://github.com/64bit/async-openai/issues).
-
-To maintain quality of the project, a minimum of the following is a must for code contribution:
-- **Documented**: Primary source of doc comments is description field from OpenAPI spec.
-- **Tested**: Examples are primary means of testing and should continue to work. For new features supporting example is required.
-- **Scope**: Keep scope limited to APIs available in official documents such as [API Reference](https://platform.openai.com/docs/api-reference) or [OpenAPI spec](https://github.com/openai/openai-openapi/). Other LLMs or AI Providers offer OpenAI-compatible APIs, yet they may not always have full parity. In such cases, the OpenAI spec takes precedence.
-- **Consistency**: Keep code style consistent across all the "APIs" that library exposes; it creates a great developer experience.
-
-This project adheres to [Rust Code of Conduct](https://www.rust-lang.org/policies/code-of-conduct)
-
-## Complimentary Crates
-- [openai-func-enums](https://github.com/frankfralick/openai-func-enums) provides procedural macros that make it easier to use this library with OpenAI API's tool calling feature. It also provides derive macros you can add to existing [clap](https://github.com/clap-rs/clap) application subcommands for natural language use of command line tools. It also supports openai's [parallel tool calls](https://platform.openai.com/docs/guides/function-calling/parallel-function-calling) and allows you to choose between running multiple tool calls concurrently or own their own OS threads.
-
-=======
 
 All forms of contributions, such as new features requests, bug fixes, issues, documentation, testing, comments, [examples](../examples) etc. are welcome.
 
@@ -148,7 +130,6 @@
 
 This project adheres to [Rust Code of Conduct](https://www.rust-lang.org/policies/code-of-conduct)
 
->>>>>>> f70ed12e
 ## Complimentary Crates
 - [openai-func-enums](https://github.com/frankfralick/openai-func-enums) provides procedural macros that make it easier to use this library with OpenAI API's tool calling feature. It also provides derive macros you can add to existing [clap](https://github.com/clap-rs/clap) application subcommands for natural language use of command line tools. It also supports openai's [parallel tool calls](https://platform.openai.com/docs/guides/function-calling/parallel-function-calling) and allows you to choose between running multiple tool calls concurrently or own their own OS threads.
 
