use std::pin::Pin;
use std::rc::Rc;

use bytes::Bytes;
use futures::{stream::StreamExt, Stream};
use reqwest_eventsource::{Event, EventSource, RequestBuilderExt};
use serde::{de::DeserializeOwned, Serialize};

use crate::{
    config::{Config, OpenAIConfig},
    edit::Edits,
    error::{map_deserialization_error, OpenAIError, WrappedError},
    file::Files,
    image::Images,
    moderation::Moderations,
    Assistants, Audio, Chat, Completions, Embeddings, FineTunes, FineTuning, Models, Threads,
};

#[derive(Debug, Clone)]
/// Client is a container for config, backoff and http_client
/// used to make API calls.
pub struct Client {
    http_client: reqwest::Client,
    config: Rc<dyn Config>,
    backoff: backoff::ExponentialBackoff,
}

impl Client {
    /// Client with default [OpenAIConfig]
    pub fn new() -> Self {
        Self {
            http_client: reqwest::Client::new(),
            config: Rc::new(OpenAIConfig::default()),
            backoff: Default::default(),
        }
    }
}

impl Client {
    /// Create client with [OpenAIConfig] or [crate::config::AzureConfig]
    pub fn with_config<C: Config>(config: C) -> Self {
        Self {
            http_client: reqwest::Client::new(),
            config: Rc::new(config),
            backoff: Default::default(),
        }
    }

    /// Provide your own [client] to make HTTP requests with.
    ///
    /// [client]: reqwest::Client
    pub fn with_http_client(mut self, http_client: reqwest::Client) -> Self {
        self.http_client = http_client;
        self
    }

    /// Exponential backoff for retrying [rate limited](https://platform.openai.com/docs/guides/rate-limits) requests.
    pub fn with_backoff(mut self, backoff: backoff::ExponentialBackoff) -> Self {
        self.backoff = backoff;
        self
    }

    // API groups

    /// To call [Models] group related APIs using this client.
    pub fn models(&self) -> Models {
        Models::new(self)
    }

    /// To call [Completions] group related APIs using this client.
    pub fn completions(&self) -> Completions {
        Completions::new(self)
    }

    /// To call [Chat] group related APIs using this client.
    pub fn chat(&self) -> Chat {
        Chat::new(self)
    }

    /// To call [Edits] group related APIs using this client.
<<<<<<< HEAD
    pub fn edits(&self) -> Edits {
=======
    #[deprecated(since = "0.15.0", note = "By OpenAI")]
    pub fn edits(&self) -> Edits<C> {
>>>>>>> 83d41280
        Edits::new(self)
    }

    /// To call [Images] group related APIs using this client.
    pub fn images(&self) -> Images {
        Images::new(self)
    }

    /// To call [Moderations] group related APIs using this client.
    pub fn moderations(&self) -> Moderations {
        Moderations::new(self)
    }

    /// To call [Files] group related APIs using this client.
    pub fn files(&self) -> Files {
        Files::new(self)
    }

    /// To call [FineTunes] group related APIs using this client.
<<<<<<< HEAD
    pub fn fine_tunes(&self) -> FineTunes {
=======
    #[deprecated(since = "0.15.0", note = "By OpenAI")]
    pub fn fine_tunes(&self) -> FineTunes<C> {
>>>>>>> 83d41280
        FineTunes::new(self)
    }

    /// To call [FineTuning] group related APIs using this client.
    pub fn fine_tuning(&self) -> FineTuning<C> {
        FineTuning::new(self)
    }

    /// To call [Embeddings] group related APIs using this client.
    pub fn embeddings(&self) -> Embeddings {
        Embeddings::new(self)
    }

    /// To call [Audio] group related APIs using this client.
    pub fn audio(&self) -> Audio {
        Audio::new(self)
    }

<<<<<<< HEAD
    pub fn config(&self) -> &Rc<dyn Config> {
=======
    /// To call [Assistants] group related APIs using this client.
    pub fn assistants(&self) -> Assistants<C> {
        Assistants::new(self)
    }

    /// To call [Threads] group related APIs using this client.
    pub fn threads(&self) -> Threads<C> {
        Threads::new(self)
    }

    pub fn config(&self) -> &C {
>>>>>>> 83d41280
        &self.config
    }

    /// Make a GET request to {path} and deserialize the response body
    pub(crate) async fn get<O>(&self, path: &str) -> Result<O, OpenAIError>
    where
        O: DeserializeOwned,
    {
        let request_maker = || async {
            Ok(self
                .http_client
                .get(self.config.url(path))
                .query(&self.config.query())
                .headers(self.config.headers())
                .build()?)
        };

        self.execute(request_maker).await
    }

    /// Make a GET request to {path} with given Query and deserialize the response body
    pub(crate) async fn get_with_query<Q, O>(&self, path: &str, query: &Q) -> Result<O, OpenAIError>
    where
        O: DeserializeOwned,
        Q: Serialize + ?Sized,
    {
        let request_maker = || async {
            Ok(self
                .http_client
                .get(self.config.url(path))
                .query(&self.config.query())
                .query(query)
                .headers(self.config.headers())
                .build()?)
        };

        self.execute(request_maker).await
    }

    /// Make a DELETE request to {path} and deserialize the response body
    pub(crate) async fn delete<O>(&self, path: &str) -> Result<O, OpenAIError>
    where
        O: DeserializeOwned,
    {
        let request_maker = || async {
            Ok(self
                .http_client
                .delete(self.config.url(path))
                .query(&self.config.query())
                .headers(self.config.headers())
                .build()?)
        };

        self.execute(request_maker).await
    }

    /// Make a POST request to {path} and return the response body
    pub(crate) async fn post_raw<I>(&self, path: &str, request: I) -> Result<Bytes, OpenAIError>
    where
        I: Serialize,
    {
        let request_maker = || async {
            Ok(self
                .http_client
                .post(self.config.url(path))
                .query(&self.config.query())
                .headers(self.config.headers())
                .json(&request)
                .build()?)
        };

        self.execute_raw(request_maker).await
    }

    /// Make a POST request to {path} and deserialize the response body
    pub(crate) async fn post<I, O>(&self, path: &str, request: I) -> Result<O, OpenAIError>
    where
        I: Serialize,
        O: DeserializeOwned,
    {
        let request_maker = || async {
            Ok(self
                .http_client
                .post(self.config.url(path))
                .query(&self.config.query())
                .headers(self.config.headers())
                .json(&request)
                .build()?)
        };

        self.execute(request_maker).await
    }

    /// POST a form at {path} and deserialize the response body
    pub(crate) async fn post_form<O, F>(&self, path: &str, form: F) -> Result<O, OpenAIError>
    where
        O: DeserializeOwned,
        reqwest::multipart::Form: async_convert::TryFrom<F, Error = OpenAIError>,
        F: Clone,
    {
        let request_maker = || async {
            Ok(self
                .http_client
                .post(self.config.url(path))
                .query(&self.config.query())
                .headers(self.config.headers())
                .multipart(async_convert::TryInto::try_into(form.clone()).await?)
                .build()?)
        };

        self.execute(request_maker).await
    }

    /// Execute a HTTP request and retry on rate limit
    ///
    /// request_maker serves one purpose: to be able to create request again
    /// to retry API call after getting rate limited. request_maker is async because
    /// reqwest::multipart::Form is created by async calls to read files for uploads.
    async fn execute_raw<M, Fut>(&self, request_maker: M) -> Result<Bytes, OpenAIError>
    where
        M: Fn() -> Fut,
        Fut: core::future::Future<Output = Result<reqwest::Request, OpenAIError>>,
    {
        let client = self.http_client.clone();

        backoff::future::retry(self.backoff.clone(), || async {
            let request = request_maker().await.map_err(backoff::Error::Permanent)?;
            let response = client
                .execute(request)
                .await
                .map_err(OpenAIError::Reqwest)
                .map_err(backoff::Error::Permanent)?;

            let status = response.status();
            let bytes = response
                .bytes()
                .await
                .map_err(OpenAIError::Reqwest)
                .map_err(backoff::Error::Permanent)?;

            // Deserialize response body from either error object or actual response object
            if !status.is_success() {
                let wrapped_error: WrappedError = serde_json::from_slice(bytes.as_ref())
                    .map_err(|e| map_deserialization_error(e, bytes.as_ref()))
                    .map_err(backoff::Error::Permanent)?;

                if status.as_u16() == 429
                    // API returns 429 also when:
                    // "You exceeded your current quota, please check your plan and billing details."
                    && wrapped_error.error.r#type != Some("insufficient_quota".to_string())
                {
                    // Rate limited retry...
                    tracing::warn!("Rate limited: {}", wrapped_error.error.message);
                    return Err(backoff::Error::Transient {
                        err: OpenAIError::ApiError(wrapped_error.error),
                        retry_after: None,
                    });
                } else {
                    return Err(backoff::Error::Permanent(OpenAIError::ApiError(
                        wrapped_error.error,
                    )));
                }
            }

            Ok(bytes)
        })
            .await
    }

    /// Execute a HTTP request and retry on rate limit
    ///
    /// request_maker serves one purpose: to be able to create request again
    /// to retry API call after getting rate limited. request_maker is async because
    /// reqwest::multipart::Form is created by async calls to read files for uploads.
    async fn execute<O, M, Fut>(&self, request_maker: M) -> Result<O, OpenAIError>
    where
        O: DeserializeOwned,
        M: Fn() -> Fut,
        Fut: core::future::Future<Output = Result<reqwest::Request, OpenAIError>>,
    {
        let bytes = self.execute_raw(request_maker).await?;

        let response: O = serde_json::from_slice(bytes.as_ref())
            .map_err(|e| map_deserialization_error(e, bytes.as_ref()))?;

        Ok(response)
    }

    /// Make HTTP POST request to receive SSE
    pub(crate) async fn post_stream<I, O>(
        &self,
        path: &str,
        request: I,
    ) -> Pin<Box<dyn Stream<Item = Result<O, OpenAIError>> + Send>>
    where
        I: Serialize,
        O: DeserializeOwned + std::marker::Send + 'static,
    {
        let event_source = self
            .http_client
            .post(self.config.url(path))
            .query(&self.config.query())
            .headers(self.config.headers())
            .json(&request)
            .eventsource()
            .unwrap();

        stream(event_source).await
    }

    /// Make HTTP GET request to receive SSE
    pub(crate) async fn get_stream<Q, O>(
        &self,
        path: &str,
        query: &Q,
    ) -> Pin<Box<dyn Stream<Item = Result<O, OpenAIError>> + Send>>
    where
        Q: Serialize + ?Sized,
        O: DeserializeOwned + std::marker::Send + 'static,
    {
        let event_source = self
            .http_client
            .get(self.config.url(path))
            .query(query)
            .query(&self.config.query())
            .headers(self.config.headers())
            .eventsource()
            .unwrap();

        stream(event_source).await
    }
}

/// Request which responds with SSE.
/// [server-sent events](https://developer.mozilla.org/en-US/docs/Web/API/Server-sent_events/Using_server-sent_events#event_stream_format)
pub(crate) async fn stream<O>(
    mut event_source: EventSource,
) -> Pin<Box<dyn Stream<Item = Result<O, OpenAIError>> + Send>>
where
    O: DeserializeOwned + std::marker::Send + 'static,
{
    let (tx, rx) = tokio::sync::mpsc::unbounded_channel();

    tokio::spawn(async move {
        while let Some(ev) = event_source.next().await {
            match ev {
                Err(e) => {
                    if let Err(_e) = tx.send(Err(OpenAIError::StreamError(e.to_string()))) {
                        // rx dropped
                        break;
                    }
                }
                Ok(event) => match event {
                    Event::Message(message) => {
                        if message.data == "[DONE]" {
                            break;
                        }

                        let response = match serde_json::from_str::<O>(&message.data) {
                            Err(e) => Err(map_deserialization_error(e, &message.data.as_bytes())),
                            Ok(output) => Ok(output),
                        };

                        if let Err(_e) = tx.send(response) {
                            // rx dropped
                            break;
                        }
                    }
                    Event::Open => continue,
                },
            }
        }

        event_source.close();
    });

    Box::pin(tokio_stream::wrappers::UnboundedReceiverStream::new(rx))
}<|MERGE_RESOLUTION|>--- conflicted
+++ resolved
@@ -78,12 +78,8 @@
     }
 
     /// To call [Edits] group related APIs using this client.
-<<<<<<< HEAD
+    #[deprecated(since = "0.15.0", note = "By OpenAI")]
     pub fn edits(&self) -> Edits {
-=======
-    #[deprecated(since = "0.15.0", note = "By OpenAI")]
-    pub fn edits(&self) -> Edits<C> {
->>>>>>> 83d41280
         Edits::new(self)
     }
 
@@ -103,17 +99,13 @@
     }
 
     /// To call [FineTunes] group related APIs using this client.
-<<<<<<< HEAD
+    #[deprecated(since = "0.15.0", note = "By OpenAI")]
     pub fn fine_tunes(&self) -> FineTunes {
-=======
-    #[deprecated(since = "0.15.0", note = "By OpenAI")]
-    pub fn fine_tunes(&self) -> FineTunes<C> {
->>>>>>> 83d41280
         FineTunes::new(self)
     }
 
     /// To call [FineTuning] group related APIs using this client.
-    pub fn fine_tuning(&self) -> FineTuning<C> {
+    pub fn fine_tuning(&self) -> FineTuning {
         FineTuning::new(self)
     }
 
@@ -127,28 +119,24 @@
         Audio::new(self)
     }
 
-<<<<<<< HEAD
+    /// To call [Assistants] group related APIs using this client.
+    pub fn assistants(&self) -> Assistants {
+        Assistants::new(self)
+    }
+
+    /// To call [Threads] group related APIs using this client.
+    pub fn threads(&self) -> Threads {
+        Threads::new(self)
+    }
+
     pub fn config(&self) -> &Rc<dyn Config> {
-=======
-    /// To call [Assistants] group related APIs using this client.
-    pub fn assistants(&self) -> Assistants<C> {
-        Assistants::new(self)
-    }
-
-    /// To call [Threads] group related APIs using this client.
-    pub fn threads(&self) -> Threads<C> {
-        Threads::new(self)
-    }
-
-    pub fn config(&self) -> &C {
->>>>>>> 83d41280
         &self.config
     }
 
     /// Make a GET request to {path} and deserialize the response body
     pub(crate) async fn get<O>(&self, path: &str) -> Result<O, OpenAIError>
-    where
-        O: DeserializeOwned,
+        where
+            O: DeserializeOwned,
     {
         let request_maker = || async {
             Ok(self
@@ -183,8 +171,8 @@
 
     /// Make a DELETE request to {path} and deserialize the response body
     pub(crate) async fn delete<O>(&self, path: &str) -> Result<O, OpenAIError>
-    where
-        O: DeserializeOwned,
+        where
+            O: DeserializeOwned,
     {
         let request_maker = || async {
             Ok(self
@@ -218,9 +206,9 @@
 
     /// Make a POST request to {path} and deserialize the response body
     pub(crate) async fn post<I, O>(&self, path: &str, request: I) -> Result<O, OpenAIError>
-    where
-        I: Serialize,
-        O: DeserializeOwned,
+        where
+            I: Serialize,
+            O: DeserializeOwned,
     {
         let request_maker = || async {
             Ok(self
@@ -237,10 +225,10 @@
 
     /// POST a form at {path} and deserialize the response body
     pub(crate) async fn post_form<O, F>(&self, path: &str, form: F) -> Result<O, OpenAIError>
-    where
-        O: DeserializeOwned,
-        reqwest::multipart::Form: async_convert::TryFrom<F, Error = OpenAIError>,
-        F: Clone,
+        where
+            O: DeserializeOwned,
+            reqwest::multipart::Form: async_convert::TryFrom<F, Error=OpenAIError>,
+            F: Clone,
     {
         let request_maker = || async {
             Ok(self
@@ -261,9 +249,9 @@
     /// to retry API call after getting rate limited. request_maker is async because
     /// reqwest::multipart::Form is created by async calls to read files for uploads.
     async fn execute_raw<M, Fut>(&self, request_maker: M) -> Result<Bytes, OpenAIError>
-    where
-        M: Fn() -> Fut,
-        Fut: core::future::Future<Output = Result<reqwest::Request, OpenAIError>>,
+        where
+            M: Fn() -> Fut,
+            Fut: core::future::Future<Output=Result<reqwest::Request, OpenAIError>>,
     {
         let client = self.http_client.clone();
 
@@ -308,7 +296,7 @@
 
             Ok(bytes)
         })
-            .await
+        .await
     }
 
     /// Execute a HTTP request and retry on rate limit
