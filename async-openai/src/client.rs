--- conflicted
+++ resolved
@@ -22,12 +22,7 @@
     edit::Edits,
     file::Files,
     image::Images,
-<<<<<<< HEAD
     Audio,
-=======
-    moderation::Moderations,
-    Assistants, Audio, Chat, Completions, Embeddings, FineTunes, FineTuning, Models, Threads,
->>>>>>> 51febc5d
 };
 
 #[derive(Debug, Clone)]
@@ -125,6 +120,7 @@
         FineTunes::new(self)
     }
 
+    // TODO: decide whether fine_tuning needs tokio feature gate
     /// To call [FineTuning] group related APIs using this client.
     pub fn fine_tuning(&self) -> FineTuning<C> {
         FineTuning::new(self)
@@ -141,11 +137,13 @@
         Audio::new(self)
     }
 
+    // TODO: decide whether needs tokio feature gate
     /// To call [Assistants] group related APIs using this client.
     pub fn assistants(&self) -> Assistants<C> {
         Assistants::new(self)
     }
 
+    // TODO: decide whether needs tokio feature gate
     /// To call [Threads] group related APIs using this client.
     pub fn threads(&self) -> Threads<C> {
         Threads::new(self)
@@ -322,17 +320,33 @@
         .await
     }
 
-<<<<<<< HEAD
-    #[cfg(not(feature = "backoff"))]
-=======
->>>>>>> 51febc5d
     /// Execute a HTTP request and retry on rate limit
     ///
     /// request_maker serves one purpose: to be able to create request again
     /// to retry API call after getting rate limited. request_maker is async because
     /// reqwest::multipart::Form is created by async calls to read files for uploads.
     async fn execute<O, M, Fut>(&self, request_maker: M) -> Result<O, OpenAIError>
-<<<<<<< HEAD
+    where
+        O: DeserializeOwned,
+        M: Fn() -> Fut,
+        Fut: core::future::Future<Output = Result<reqwest::Request, OpenAIError>>,
+    {
+        let bytes = self.execute_raw(request_maker).await?;
+
+        let response: O = serde_json::from_slice(bytes.as_ref())
+            .map_err(|e| map_deserialization_error(e, bytes.as_ref()))?;
+
+        Ok(response)
+    }
+
+    // TODO: add execute_raw with no backoff
+    #[cfg(not(feature = "backoff"))]
+    /// Execute a HTTP request and retry on rate limit
+    ///
+    /// request_maker serves one purpose: to be able to create request again
+    /// to retry API call after getting rate limited. request_maker is async because
+    /// reqwest::multipart::Form is created by async calls to read files for uploads.
+    async fn execute<O, M, Fut>(&self, request_maker: M) -> Result<O, OpenAIError>
         where
             O: DeserializeOwned,
             M: Fn() -> Fut,
@@ -374,18 +388,6 @@
 
         let response: O = serde_json::from_slice(bytes.as_ref())
             .map_err(|e| map_deserialization_error(e, bytes.as_ref()))?;
-=======
-    where
-        O: DeserializeOwned,
-        M: Fn() -> Fut,
-        Fut: core::future::Future<Output = Result<reqwest::Request, OpenAIError>>,
-    {
-        let bytes = self.execute_raw(request_maker).await?;
-
-        let response: O = serde_json::from_slice(bytes.as_ref())
-            .map_err(|e| map_deserialization_error(e, bytes.as_ref()))?;
-
->>>>>>> 51febc5d
         Ok(response)
     }
 
