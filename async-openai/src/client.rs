--- conflicted
+++ resolved
@@ -14,16 +14,12 @@
     config::{Config, OpenAIConfig},
     error::{map_deserialization_error, OpenAIError, WrappedError},
     moderation::Moderations,
-    edit::Edits,
+    error::{map_deserialization_error, OpenAIError, WrappedError},
     file::Files,
     image::Images,
-<<<<<<< HEAD
-    Chat, Completions, Embeddings, Models, FineTunes, FineTuning, Assistants, Threads, Audio};
-=======
     moderation::Moderations,
     Assistants, Audio, Chat, Completions, Embeddings, FineTuning, Models, Threads,
 };
->>>>>>> f70ed12e
 
 #[derive(Debug, Clone)]
 /// Client is a container for config, backoff and http_client
@@ -453,7 +449,6 @@
     }
 }
 
-<<<<<<< HEAD
 impl<O> OpenAIEventStream<O> {
     pub(crate) fn new(event_source: EventSource) -> Self {
         Self {
@@ -465,12 +460,6 @@
         }
     }
 }
-=======
-                        let response = match serde_json::from_str::<O>(&message.data) {
-                            Err(e) => Err(map_deserialization_error(e, message.data.as_bytes())),
-                            Ok(output) => Ok(output),
-                        };
->>>>>>> f70ed12e
 
 impl<O: DeserializeOwned + std::marker::Send + 'static> Stream for OpenAIEventStream<O> {
     type Item = Result<O, OpenAIError>;
