--- conflicted
+++ resolved
@@ -70,31 +70,22 @@
 impl Default for OpenAIConfig {
     fn default() -> Self {
         Self {
-<<<<<<< HEAD
-            api_base: OPENAI_API_BASE.to_string(),
+            api_base: std::env::var("OPENAI_BASE_URL")
+                .unwrap_or_else(|_| OPENAI_API_BASE.to_string()),
             api_key: Arc::new(
                 std::env::var("OPENAI_API_KEY")
-                    .unwrap_or_else(|_| "".to_string())
+                    .or_else(|_| {
+                        std::env::var("OPENAI_ADMIN_KEY").map(|admin_key| {
+                            tracing::warn!("Using OPENAI_ADMIN_KEY, OPENAI_API_KEY not set");
+                            admin_key
+                        })
+                    })
+                    .unwrap_or_default()
                     .into(),
             ),
-            org_id: Default::default(),
-            project_id: Default::default(),
-=======
-            api_base: std::env::var("OPENAI_BASE_URL")
-                .unwrap_or_else(|_| OPENAI_API_BASE.to_string()),
-            api_key: std::env::var("OPENAI_API_KEY")
-                .or_else(|_| {
-                    std::env::var("OPENAI_ADMIN_KEY").map(|admin_key| {
-                        tracing::warn!("Using OPENAI_ADMIN_KEY, OPENAI_API_KEY not set");
-                        admin_key
-                    })
-                })
-                .unwrap_or_default()
-                .into(),
             org_id: std::env::var("OPENAI_ORG_ID").unwrap_or_default(),
             project_id: std::env::var("OPENAI_PROJECT_ID").unwrap_or_default(),
             custom_headers: HeaderMap::new(),
->>>>>>> e258d310
         }
     }
 }
