//! Client configurations: [OpenAIConfig] for OpenAI, [AzureConfig] for Azure OpenAI Service.
use reqwest::header::{HeaderMap, AUTHORIZATION};
use secrecy::{ExposeSecret, SecretString};
use serde::Deserialize;

/// Default v1 API base url
pub const OPENAI_API_BASE: &str = "https://api.openai.com/v1";
/// Organization header
pub const OPENAI_ORGANIZATION_HEADER: &str = "OpenAI-Organization";
/// Project header
pub const OPENAI_PROJECT_HEADER: &str = "OpenAI-Project";

/// Calls to the Assistants API require that you pass a Beta header
pub const OPENAI_BETA_HEADER: &str = "OpenAI-Beta";

/// [crate::Client] relies on this for every API call on OpenAI
/// or Azure OpenAI service
pub trait Config: Clone {
    fn headers(&self) -> HeaderMap;
    fn url(&self, path: &str) -> String;
    fn query(&self) -> Vec<(&str, &str)>;

    fn api_base(&self) -> &str;

    fn api_key(&self) -> &SecretString;
}

/// Configuration for OpenAI API
#[derive(Clone, Debug, Deserialize)]
#[serde(default)]
pub struct OpenAIConfig {
    api_base: String,
    api_key: SecretString,
    org_id: String,
    project_id: String,
}

impl Default for OpenAIConfig {
    fn default() -> Self {
        Self {
            api_base: OPENAI_API_BASE.to_string(),
            api_key: std::env::var("OPENAI_API_KEY")
                .unwrap_or_else(|_| "".to_string())
                .into(),
            org_id: Default::default(),
            project_id: Default::default(),
        }
    }
}

impl OpenAIConfig {
    /// Create client with default [OPENAI_API_BASE] url and default API key from OPENAI_API_KEY env var
    pub fn new() -> Self {
        Default::default()
    }

    /// To use a different organization id other than default
    pub fn with_org_id<S: Into<String>>(mut self, org_id: S) -> Self {
        self.org_id = org_id.into();
        self
    }

    /// Non default project id
    pub fn with_project_id<S: Into<String>>(mut self, project_id: S) -> Self {
        self.project_id = project_id.into();
        self
    }

    /// To use a different API key different from default OPENAI_API_KEY env var
    pub fn with_api_key<S: Into<String>>(mut self, api_key: S) -> Self {
        self.api_key = SecretString::from(api_key.into());
        self
    }

    /// To use a API base url different from default [OPENAI_API_BASE]
    pub fn with_api_base<S: Into<String>>(mut self, api_base: S) -> Self {
        self.api_base = api_base.into();
        self
    }

    pub fn org_id(&self) -> &str {
        &self.org_id
    }
}

impl Config for OpenAIConfig {
    fn headers(&self) -> HeaderMap {
        let mut headers = HeaderMap::new();
        if !self.org_id.is_empty() {
            headers.insert(
                OPENAI_ORGANIZATION_HEADER,
                self.org_id.as_str().parse().unwrap(),
            );
        }

        if !self.project_id.is_empty() {
            headers.insert(
                OPENAI_PROJECT_HEADER,
                self.project_id.as_str().parse().unwrap(),
            );
        }
        
        // API key can also be found in [`reqwest::Client`] headers.
        if !self.api_key().expose_secret().is_empty() {
            headers.insert(
                AUTHORIZATION,
                format!("Bearer {}", self.api_key().expose_secret())
                    .as_str()
                    .parse()
                    .unwrap(),
            );
        }

        // hack for Assistants APIs
        // Calls to the Assistants API require that you pass a Beta header
        headers.insert(OPENAI_BETA_HEADER, "assistants=v2".parse().unwrap());

        headers
    }

    fn url(&self, path: &str) -> String {
        format!("{}{}", self.api_base, path)
    }

    fn api_base(&self) -> &str {
        &self.api_base
    }

    fn api_key(&self) -> &SecretString {
        &self.api_key
    }

    fn query(&self) -> Vec<(&str, &str)> {
        vec![]
    }
}

/// The possible options to authenticate with Azure OpenAI Services.
#[derive(Clone, Debug, Deserialize)]
<<<<<<< HEAD
enum AzureAuthOption {
    ApiKey(Secret<String>),
    EntraToken(Secret<String>),
=======
#[serde(default)]
pub struct AzureConfig {
    api_version: String,
    deployment_id: String,
    api_base: String,
    api_key: SecretString,
>>>>>>> 638bf754
}

impl Default for AzureAuthOption {
    fn default() -> Self {
        let api_key = std::env::var("OPENAI_API_KEY").unwrap_or_else(|_| "".to_string());
        Self::ApiKey(api_key.into())
    }
}

/// Configuration for Azure OpenAI Service
#[derive(Clone, Debug, Default, Deserialize)]
pub struct AzureConfig {
    api_version: String,
    deployment_id: String,
    api_base: String,
    auth: AzureAuthOption,
}

impl AzureConfig {
    pub fn new() -> Self {
        Default::default()
    }

    pub fn with_api_version<S: Into<String>>(mut self, api_version: S) -> Self {
        self.api_version = api_version.into();
        self
    }

    pub fn with_deployment_id<S: Into<String>>(mut self, deployment_id: S) -> Self {
        self.deployment_id = deployment_id.into();
        self
    }

    /// To use a different API key different from default OPENAI_API_KEY env var
    pub fn with_api_key<S: Into<String>>(mut self, api_key: S) -> Self {
<<<<<<< HEAD
        self.auth = AzureAuthOption::ApiKey(Secret::from(api_key.into()));
        self
    }

    pub fn with_entra_token<S: Into<String>>(mut self, entra_token: S) -> Self {
        self.auth = AzureAuthOption::EntraToken(Secret::from(entra_token.into()));
=======
        self.api_key = SecretString::from(api_key.into());
>>>>>>> 638bf754
        self
    }

    /// API base url in form of <https://your-resource-name.openai.azure.com>
    pub fn with_api_base<S: Into<String>>(mut self, api_base: S) -> Self {
        self.api_base = api_base.into();
        self
    }
}

impl Config for AzureConfig {
    fn headers(&self) -> HeaderMap {
        let mut headers = HeaderMap::new();

<<<<<<< HEAD
        match self.auth {
            AzureAuthOption::ApiKey(ref api_key) => {
                headers.insert("api-key", api_key.expose_secret().as_str().parse().unwrap());
            }
            AzureAuthOption::EntraToken(ref entra_token) => {
                headers.insert(
                    "Authorization",
                    format!("Bearer {}", entra_token.expose_secret())
                        .as_str()
                        .parse()
                        .unwrap(),
                );
            }
        };
=======
        headers.insert("api-key", self.api_key.expose_secret().parse().unwrap());
>>>>>>> 638bf754

        headers
    }

    fn url(&self, path: &str) -> String {
        format!(
            "{}/openai/deployments/{}{}",
            self.api_base, self.deployment_id, path
        )
    }

    fn api_base(&self) -> &str {
        &self.api_base
    }

<<<<<<< HEAD
    fn api_key(&self) -> &Secret<String> {
        match self.auth {
            AzureAuthOption::ApiKey(ref api_key) => api_key,
            AzureAuthOption::EntraToken(_) => panic!("AzureAuthOption::EntraToken"),
        }
=======
    fn api_key(&self) -> &SecretString {
        &self.api_key
>>>>>>> 638bf754
    }

    fn query(&self) -> Vec<(&str, &str)> {
        vec![("api-version", &self.api_version)]
    }
}<|MERGE_RESOLUTION|>--- conflicted
+++ resolved
@@ -99,7 +99,7 @@
                 self.project_id.as_str().parse().unwrap(),
             );
         }
-        
+
         // API key can also be found in [`reqwest::Client`] headers.
         if !self.api_key().expose_secret().is_empty() {
             headers.insert(
@@ -137,18 +137,9 @@
 
 /// The possible options to authenticate with Azure OpenAI Services.
 #[derive(Clone, Debug, Deserialize)]
-<<<<<<< HEAD
 enum AzureAuthOption {
     ApiKey(Secret<String>),
     EntraToken(Secret<String>),
-=======
-#[serde(default)]
-pub struct AzureConfig {
-    api_version: String,
-    deployment_id: String,
-    api_base: String,
-    api_key: SecretString,
->>>>>>> 638bf754
 }
 
 impl Default for AzureAuthOption {
@@ -184,16 +175,12 @@
 
     /// To use a different API key different from default OPENAI_API_KEY env var
     pub fn with_api_key<S: Into<String>>(mut self, api_key: S) -> Self {
-<<<<<<< HEAD
         self.auth = AzureAuthOption::ApiKey(Secret::from(api_key.into()));
         self
     }
 
     pub fn with_entra_token<S: Into<String>>(mut self, entra_token: S) -> Self {
         self.auth = AzureAuthOption::EntraToken(Secret::from(entra_token.into()));
-=======
-        self.api_key = SecretString::from(api_key.into());
->>>>>>> 638bf754
         self
     }
 
@@ -208,7 +195,6 @@
     fn headers(&self) -> HeaderMap {
         let mut headers = HeaderMap::new();
 
-<<<<<<< HEAD
         match self.auth {
             AzureAuthOption::ApiKey(ref api_key) => {
                 headers.insert("api-key", api_key.expose_secret().as_str().parse().unwrap());
@@ -223,9 +209,6 @@
                 );
             }
         };
-=======
-        headers.insert("api-key", self.api_key.expose_secret().parse().unwrap());
->>>>>>> 638bf754
 
         headers
     }
@@ -241,16 +224,11 @@
         &self.api_base
     }
 
-<<<<<<< HEAD
     fn api_key(&self) -> &Secret<String> {
         match self.auth {
             AzureAuthOption::ApiKey(ref api_key) => api_key,
             AzureAuthOption::EntraToken(_) => panic!("AzureAuthOption::EntraToken"),
         }
-=======
-    fn api_key(&self) -> &SecretString {
-        &self.api_key
->>>>>>> 638bf754
     }
 
     fn query(&self) -> Vec<(&str, &str)> {
