--- conflicted
+++ resolved
@@ -8,15 +8,9 @@
 
 /// Given a prompt and/or an input image, the model will generate a new image.
 ///
-<<<<<<< HEAD
-/// Related guide: [Image generation](https://platform.openai.com/docs/guides/images/introduction)
+/// Related guide: [Image generation](https://platform.openai.com/docs/guides/images)
 pub struct Images<'c> {
     client: &'c Client,
-=======
-/// Related guide: [Image generation](https://platform.openai.com/docs/guides/images)
-pub struct Images<'c, C: Config> {
-    client: &'c Client<C>,
->>>>>>> 83d41280
 }
 
 impl<'c> Images<'c> {
@@ -25,7 +19,7 @@
     }
 
     /// Creates an image given a prompt.
-    pub async fn create(&self, request: CreateImageRequest) -> Result<ImagesResponse, OpenAIError> {
+    pub async fn create(&self, request: CreateImageRequest) -> Result<ImageResponse, OpenAIError> {
         self.client.post("/images/generations", request).await
     }
 
