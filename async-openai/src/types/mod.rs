//! Types used in OpenAI API requests and responses.
//! These types are created from component schemas in the [OpenAPI spec](https://github.com/openai/openai-openapi)
mod assistant;
mod assistant_file;
mod assistant_impls;
mod audio;
mod chat;
mod common;
mod completion;
<<<<<<< HEAD
mod edit;
mod embedding;
mod file;
mod fine_tune;
=======
mod embedding;
mod file;
>>>>>>> f70ed12e
mod fine_tuning;
mod image;
mod message;
mod message_file;
mod model;
mod moderation;
mod run;
mod step;
mod thread;

pub use assistant::*;
pub use assistant_file::*;
pub use audio::*;
pub use chat::*;
pub use common::*;
pub use completion::*;
<<<<<<< HEAD
pub use edit::*;
pub use embedding::*;
pub use file::*;
pub use fine_tune::*;
=======
pub use embedding::*;
pub use file::*;
>>>>>>> f70ed12e
pub use fine_tuning::*;
pub use image::*;
pub use message::*;
pub use message_file::*;
pub use model::*;
pub use moderation::*;
pub use run::*;
pub use step::*;
pub use thread::*;

mod impls;
use derive_builder::UninitializedFieldError;

use crate::error::OpenAIError;

impl From<UninitializedFieldError> for OpenAIError {
    fn from(value: UninitializedFieldError) -> Self {
        OpenAIError::InvalidArgument(value.to_string())
    }
}<|MERGE_RESOLUTION|>--- conflicted
+++ resolved
@@ -7,15 +7,8 @@
 mod chat;
 mod common;
 mod completion;
-<<<<<<< HEAD
-mod edit;
 mod embedding;
 mod file;
-mod fine_tune;
-=======
-mod embedding;
-mod file;
->>>>>>> f70ed12e
 mod fine_tuning;
 mod image;
 mod message;
@@ -32,15 +25,8 @@
 pub use chat::*;
 pub use common::*;
 pub use completion::*;
-<<<<<<< HEAD
-pub use edit::*;
 pub use embedding::*;
 pub use file::*;
-pub use fine_tune::*;
-=======
-pub use embedding::*;
-pub use file::*;
->>>>>>> f70ed12e
 pub use fine_tuning::*;
 pub use image::*;
 pub use message::*;
