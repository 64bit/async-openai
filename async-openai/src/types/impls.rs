use std::{
    fmt::Display,
    path::{Path, PathBuf},
};

<<<<<<< HEAD
use crate::error::OpenAIError;
use super::{ChatCompletionFunctionCall, EmbeddingInput, ModerationInput, Prompt, Role, Stop};

#[cfg(feature = "tokio")]
use crate::download::{download_url, save_b64};
=======
use crate::{
    download::{download_url, save_b64},
    error::OpenAIError,
    util::{create_all_dir, create_file_part},
};
>>>>>>> 51febc5d

#[cfg(feature = "tokio")]
use crate::util::create_file_part;

#[cfg(feature = "tokio")]
use super::{
<<<<<<< HEAD
    AudioInput, AudioResponseFormat, CreateFileRequest,
    CreateImageEditRequest, CreateImageVariationRequest, CreateTranscriptionRequest,
    CreateTranslationRequest, ResponseFormat,
=======
    AudioInput, AudioResponseFormat, ChatCompletionFunctionCall, ChatCompletionFunctions,
    ChatCompletionNamedToolChoice, ChatCompletionRequestAssistantMessage,
    ChatCompletionRequestFunctionMessage, ChatCompletionRequestMessage,
    ChatCompletionRequestMessageContentPart, ChatCompletionRequestMessageContentPartImage,
    ChatCompletionRequestMessageContentPartText, ChatCompletionRequestSystemMessage,
    ChatCompletionRequestToolMessage, ChatCompletionRequestUserMessage,
    ChatCompletionRequestUserMessageContent, ChatCompletionToolChoiceOption, CreateFileRequest,
    CreateImageEditRequest, CreateImageVariationRequest, CreateSpeechResponse,
    CreateTranscriptionRequest, CreateTranslationRequest, DallE2ImageSize, EmbeddingInput,
    FileInput, FunctionName, Image, ImageInput, ImageModel, ImageSize, ImageUrl, ImagesResponse,
    ModerationInput, Prompt, ResponseFormat, Role, Stop,
>>>>>>> 51febc5d
};

#[cfg(feature = "tokio")]
use super::{FileInput, ImageData, ImageInput, ImageResponse, ImageSize};

macro_rules! impl_from {
    ($from_typ:ty, $to_typ:ty) => {
        impl From<$from_typ> for $to_typ {
            fn from(value: $from_typ) -> Self {
                <$to_typ>::String(value.into())
            }
        }

        impl From<Vec<$from_typ>> for $to_typ {
            fn from(value: Vec<$from_typ>) -> Self {
                <$to_typ>::StringArray(value.iter().map(|v| v.to_string()).collect())
            }
        }

        impl From<&Vec<$from_typ>> for $to_typ {
            fn from(value: &Vec<$from_typ>) -> Self {
                <$to_typ>::StringArray(value.iter().map(|v| v.to_string()).collect())
            }
        }

        impl<const N: usize> From<[$from_typ; N]> for $to_typ {
            fn from(value: [$from_typ; N]) -> Self {
                <$to_typ>::StringArray(value.into_iter().map(|v| v.to_string()).collect())
            }
        }

        impl<const N: usize> From<&[$from_typ; N]> for $to_typ {
            fn from(value: &[$from_typ; N]) -> Self {
                <$to_typ>::StringArray(value.into_iter().map(|v| v.to_string()).collect())
            }
        }
    };
}

// From String "family" to Prompt
impl_from!(&str, Prompt);
impl_from!(String, Prompt);
impl_from!(&String, Prompt);

// From String "family" to Stop
impl_from!(&str, Stop);
impl_from!(String, Stop);
impl_from!(&String, Stop);

// From String "family" to ModerationInput
impl_from!(&str, ModerationInput);
impl_from!(String, ModerationInput);
impl_from!(&String, ModerationInput);

// From String "family" to EmbeddingInput
impl_from!(&str, EmbeddingInput);
impl_from!(String, EmbeddingInput);
impl_from!(&String, EmbeddingInput);

macro_rules! impl_default {
    ($for_typ:ty) => {
        impl Default for $for_typ {
            fn default() -> Self {
                Self::String("".into())
            }
        }
    };
}

impl_default!(Prompt);
impl_default!(ModerationInput);
impl_default!(EmbeddingInput);

macro_rules! file_path_input {
    ($for_typ:ty) => {
        impl $for_typ {
            pub fn new<P: AsRef<Path>>(path: P) -> Self {
                Self {
                    path: PathBuf::from(path.as_ref()),
                }
            }
        }

        impl<P: AsRef<Path>> From<P> for $for_typ {
            fn from(path: P) -> Self {
                Self {
                    path: PathBuf::from(path.as_ref()),
                }
            }
        }
    };
}

#[cfg(feature = "tokio")]
file_path_input!(ImageInput);
#[cfg(feature = "tokio")]
file_path_input!(FileInput);
#[cfg(feature = "tokio")]
file_path_input!(AudioInput);

#[cfg(feature = "tokio")]
impl Display for ImageSize {
    fn fmt(&self, f: &mut std::fmt::Formatter<'_>) -> std::fmt::Result {
        write!(
            f,
            "{}",
            match self {
                Self::S256x256 => "256x256",
                Self::S512x512 => "512x512",
                Self::S1024x1024 => "1024x1024",
                Self::S1792x1024 => "1792x1024",
                Self::S1024x1792 => "1024x1792",
            }
        )
    }
}

impl Display for DallE2ImageSize {
    fn fmt(&self, f: &mut std::fmt::Formatter<'_>) -> std::fmt::Result {
        write!(
            f,
            "{}",
            match self {
                Self::S256x256 => "256x256",
                Self::S512x512 => "512x512",
                Self::S1024x1024 => "1024x1024",
            }
        )
    }
}

impl Display for ImageModel {
    fn fmt(&self, f: &mut std::fmt::Formatter<'_>) -> std::fmt::Result {
        write!(
            f,
            "{}",
            match self {
                Self::DallE2 => "dall-e-2",
                Self::DallE3 => "dall-e-3",
                Self::Other(other) => other,
            }
        )
    }
}

#[cfg(feature = "tokio")]
impl Display for ResponseFormat {
    fn fmt(&self, f: &mut std::fmt::Formatter<'_>) -> std::fmt::Result {
        write!(
            f,
            "{}",
            match self {
                ResponseFormat::Url => "url",
                ResponseFormat::B64Json => "b64_json",
            }
        )
    }
}

#[cfg(feature = "tokio")]
impl Display for AudioResponseFormat {
    fn fmt(&self, f: &mut std::fmt::Formatter<'_>) -> std::fmt::Result {
        write!(
            f,
            "{}",
            match self {
                AudioResponseFormat::Json => "json",
                AudioResponseFormat::Srt => "srt",
                AudioResponseFormat::Text => "text",
                AudioResponseFormat::VerboseJson => "verbose_json",
                AudioResponseFormat::Vtt => "vtt",
            }
        )
    }
}

#[cfg(feature = "tokio")]
impl Display for Role {
    fn fmt(&self, f: &mut std::fmt::Formatter<'_>) -> std::fmt::Result {
        write!(
            f,
            "{}",
            match self {
                Role::User => "user",
                Role::System => "system",
                Role::Assistant => "assistant",
                Role::Function => "function",
                Role::Tool => "tool",
            }
        )
    }
}

<<<<<<< HEAD
#[cfg(feature = "tokio")]
impl ImageResponse {
=======
impl ImagesResponse {
>>>>>>> 51febc5d
    /// Save each image in a dedicated Tokio task and return paths to saved files.
    /// For [ResponseFormat::Url] each file is downloaded in dedicated Tokio task.
    pub async fn save<P: AsRef<Path>>(&self, dir: P) -> Result<Vec<PathBuf>, OpenAIError> {
        create_all_dir(dir.as_ref())?;

        let mut handles = vec![];
        for id in self.data.clone() {
            let dir_buf = PathBuf::from(dir.as_ref());
            handles.push(tokio::spawn(async move { id.save(dir_buf).await }));
        }

        let results = futures::future::join_all(handles).await;
        let mut errors = vec![];
        let mut paths = vec![];

        for result in results {
            match result {
                Ok(inner) => match inner {
                    Ok(path) => paths.push(path),
                    Err(e) => errors.push(e),
                },
                Err(e) => errors.push(OpenAIError::FileSaveError(e.to_string())),
            }
        }

        if errors.is_empty() {
            Ok(paths)
        } else {
            Err(OpenAIError::FileSaveError(
                errors
                    .into_iter()
                    .map(|e| e.to_string())
                    .collect::<Vec<String>>()
                    .join("; "),
            ))
        }
    }
}

<<<<<<< HEAD
#[cfg(feature = "tokio")]
impl ImageData {
    async fn save<P: AsRef<Path>>(&self, dir: P) -> Result<PathBuf, OpenAIError> {
        match self {
            ImageData::Url(url) => download_url(url, dir).await,
            ImageData::B64Json(b64_json) => save_b64(b64_json, dir).await,
=======
impl CreateSpeechResponse {
    pub async fn save<P: AsRef<Path>>(&self, file_path: P) -> Result<(), OpenAIError> {
        let dir = file_path.as_ref().parent();

        if let Some(dir) = dir {
            create_all_dir(dir)?;
>>>>>>> 51febc5d
        }

        tokio::fs::write(file_path, &self.bytes)
            .await
            .map_err(|e| OpenAIError::FileSaveError(e.to_string()))?;

        Ok(())
    }
}

impl Image {
    async fn save<P: AsRef<Path>>(&self, dir: P) -> Result<PathBuf, OpenAIError> {
        match self {
            Image::Url { url, .. } => download_url(url, dir).await,
            Image::B64Json { b64_json, .. } => save_b64(b64_json, dir).await,
        }
    }
}

macro_rules! impl_from_for_integer_array {
    ($from_typ:ty, $to_typ:ty) => {
        impl<const N: usize> From<[$from_typ; N]> for $to_typ {
            fn from(value: [$from_typ; N]) -> Self {
                Self::IntegerArray(value.to_vec())
            }
        }

        impl<const N: usize> From<&[$from_typ; N]> for $to_typ {
            fn from(value: &[$from_typ; N]) -> Self {
                Self::IntegerArray(value.to_vec())
            }
        }

        impl From<Vec<$from_typ>> for $to_typ {
            fn from(value: Vec<$from_typ>) -> Self {
                Self::IntegerArray(value)
            }
        }

        impl From<&Vec<$from_typ>> for $to_typ {
            fn from(value: &Vec<$from_typ>) -> Self {
                Self::IntegerArray(value.clone())
            }
        }
    };
}

impl_from_for_integer_array!(u32, EmbeddingInput);
impl_from_for_integer_array!(u16, Prompt);

macro_rules! impl_from_for_array_of_integer_array {
    ($from_typ:ty, $to_typ:ty) => {
        impl From<Vec<Vec<$from_typ>>> for $to_typ {
            fn from(value: Vec<Vec<$from_typ>>) -> Self {
                Self::ArrayOfIntegerArray(value)
            }
        }

        impl From<&Vec<Vec<$from_typ>>> for $to_typ {
            fn from(value: &Vec<Vec<$from_typ>>) -> Self {
                Self::ArrayOfIntegerArray(value.clone())
            }
        }

        impl<const M: usize, const N: usize> From<[[$from_typ; N]; M]> for $to_typ {
            fn from(value: [[$from_typ; N]; M]) -> Self {
                Self::ArrayOfIntegerArray(value.iter().map(|inner| inner.to_vec()).collect())
            }
        }

        impl<const M: usize, const N: usize> From<[&[$from_typ; N]; M]> for $to_typ {
            fn from(value: [&[$from_typ; N]; M]) -> Self {
                Self::ArrayOfIntegerArray(value.iter().map(|inner| inner.to_vec()).collect())
            }
        }

        impl<const M: usize, const N: usize> From<&[[$from_typ; N]; M]> for $to_typ {
            fn from(value: &[[$from_typ; N]; M]) -> Self {
                Self::ArrayOfIntegerArray(value.iter().map(|inner| inner.to_vec()).collect())
            }
        }

        impl<const M: usize, const N: usize> From<&[&[$from_typ; N]; M]> for $to_typ {
            fn from(value: &[&[$from_typ; N]; M]) -> Self {
                Self::ArrayOfIntegerArray(value.iter().map(|inner| inner.to_vec()).collect())
            }
        }

        impl<const N: usize> From<[Vec<$from_typ>; N]> for $to_typ {
            fn from(value: [Vec<$from_typ>; N]) -> Self {
                Self::ArrayOfIntegerArray(value.to_vec())
            }
        }

        impl<const N: usize> From<&[Vec<$from_typ>; N]> for $to_typ {
            fn from(value: &[Vec<$from_typ>; N]) -> Self {
                Self::ArrayOfIntegerArray(value.to_vec())
            }
        }

        impl<const N: usize> From<[&Vec<$from_typ>; N]> for $to_typ {
            fn from(value: [&Vec<$from_typ>; N]) -> Self {
                Self::ArrayOfIntegerArray(value.into_iter().map(|inner| inner.clone()).collect())
            }
        }

        impl<const N: usize> From<&[&Vec<$from_typ>; N]> for $to_typ {
            fn from(value: &[&Vec<$from_typ>; N]) -> Self {
                Self::ArrayOfIntegerArray(
                    value
                        .to_vec()
                        .into_iter()
                        .map(|inner| inner.clone())
                        .collect(),
                )
            }
        }

        impl<const N: usize> From<Vec<[$from_typ; N]>> for $to_typ {
            fn from(value: Vec<[$from_typ; N]>) -> Self {
                Self::ArrayOfIntegerArray(value.into_iter().map(|inner| inner.to_vec()).collect())
            }
        }

        impl<const N: usize> From<&Vec<[$from_typ; N]>> for $to_typ {
            fn from(value: &Vec<[$from_typ; N]>) -> Self {
                Self::ArrayOfIntegerArray(value.into_iter().map(|inner| inner.to_vec()).collect())
            }
        }

        impl<const N: usize> From<Vec<&[$from_typ; N]>> for $to_typ {
            fn from(value: Vec<&[$from_typ; N]>) -> Self {
                Self::ArrayOfIntegerArray(value.into_iter().map(|inner| inner.to_vec()).collect())
            }
        }

        impl<const N: usize> From<&Vec<&[$from_typ; N]>> for $to_typ {
            fn from(value: &Vec<&[$from_typ; N]>) -> Self {
                Self::ArrayOfIntegerArray(value.into_iter().map(|inner| inner.to_vec()).collect())
            }
        }
    };
}

impl_from_for_array_of_integer_array!(u32, EmbeddingInput);
impl_from_for_array_of_integer_array!(u16, Prompt);

impl From<&str> for ChatCompletionFunctionCall {
    fn from(value: &str) -> Self {
        match value {
            "auto" => Self::Auto,
            "none" => Self::None,
            _ => Self::Function { name: value.into() },
        }
    }
}

impl From<&str> for FunctionName {
    fn from(value: &str) -> Self {
        Self { name: value.into() }
    }
}

impl From<String> for FunctionName {
    fn from(value: String) -> Self {
        Self { name: value }
    }
}

impl From<&str> for ChatCompletionNamedToolChoice {
    fn from(value: &str) -> Self {
        Self {
            r#type: super::ChatCompletionToolType::Function,
            function: value.into(),
        }
    }
}

impl From<String> for ChatCompletionNamedToolChoice {
    fn from(value: String) -> Self {
        Self {
            r#type: super::ChatCompletionToolType::Function,
            function: value.into(),
        }
    }
}

impl From<&str> for ChatCompletionToolChoiceOption {
    fn from(value: &str) -> Self {
        match value {
            "auto" => Self::Auto,
            "none" => Self::None,
            _ => Self::Named(value.into()),
        }
    }
}

impl From<String> for ChatCompletionToolChoiceOption {
    fn from(value: String) -> Self {
        match value.as_str() {
            "auto" => Self::Auto,
            "none" => Self::None,
            _ => Self::Named(value.into()),
        }
    }
}

impl From<(String, serde_json::Value)> for ChatCompletionFunctions {
    fn from(value: (String, serde_json::Value)) -> Self {
        Self {
            name: value.0,
            description: None,
            parameters: value.1,
        }
    }
}

impl From<ChatCompletionRequestUserMessage> for ChatCompletionRequestMessage {
    fn from(value: ChatCompletionRequestUserMessage) -> Self {
        Self::User(value)
    }
}

impl From<ChatCompletionRequestSystemMessage> for ChatCompletionRequestMessage {
    fn from(value: ChatCompletionRequestSystemMessage) -> Self {
        Self::System(value)
    }
}

impl From<ChatCompletionRequestAssistantMessage> for ChatCompletionRequestMessage {
    fn from(value: ChatCompletionRequestAssistantMessage) -> Self {
        Self::Assistant(value)
    }
}

impl From<ChatCompletionRequestFunctionMessage> for ChatCompletionRequestMessage {
    fn from(value: ChatCompletionRequestFunctionMessage) -> Self {
        Self::Function(value)
    }
}

impl From<ChatCompletionRequestToolMessage> for ChatCompletionRequestMessage {
    fn from(value: ChatCompletionRequestToolMessage) -> Self {
        Self::Tool(value)
    }
}

impl From<&str> for ChatCompletionRequestUserMessageContent {
    fn from(value: &str) -> Self {
        ChatCompletionRequestUserMessageContent::Text(value.into())
    }
}

impl From<String> for ChatCompletionRequestUserMessageContent {
    fn from(value: String) -> Self {
        ChatCompletionRequestUserMessageContent::Text(value.into())
    }
}

impl From<Vec<ChatCompletionRequestMessageContentPart>>
    for ChatCompletionRequestUserMessageContent
{
    fn from(value: Vec<ChatCompletionRequestMessageContentPart>) -> Self {
        ChatCompletionRequestUserMessageContent::Array(value)
    }
}

impl From<ChatCompletionRequestMessageContentPartText> for ChatCompletionRequestMessageContentPart {
    fn from(value: ChatCompletionRequestMessageContentPartText) -> Self {
        ChatCompletionRequestMessageContentPart::Text(value)
    }
}

impl From<ChatCompletionRequestMessageContentPartImage>
    for ChatCompletionRequestMessageContentPart
{
    fn from(value: ChatCompletionRequestMessageContentPartImage) -> Self {
        ChatCompletionRequestMessageContentPart::Image(value)
    }
}

impl From<&str> for ChatCompletionRequestMessageContentPartText {
    fn from(value: &str) -> Self {
        ChatCompletionRequestMessageContentPartText {
            r#type: "text".into(),
            text: value.into(),
        }
    }
}

impl From<String> for ChatCompletionRequestMessageContentPartText {
    fn from(value: String) -> Self {
        ChatCompletionRequestMessageContentPartText {
            r#type: "text".into(),
            text: value,
        }
    }
}

impl From<&str> for ImageUrl {
    fn from(value: &str) -> Self {
        Self {
            url: value.into(),
            detail: Default::default(),
        }
    }
}

impl From<String> for ImageUrl {
    fn from(value: String) -> Self {
        Self {
            url: value.into(),
            detail: Default::default(),
        }
    }
}

// start: types to multipart from

#[cfg(feature = "tokio")]
#[async_convert::async_trait]
impl async_convert::TryFrom<CreateTranscriptionRequest> for reqwest::multipart::Form {
    type Error = OpenAIError;

    async fn try_from(request: CreateTranscriptionRequest) -> Result<Self, Self::Error> {
        let audio_part = create_file_part(&request.file.path).await?;

        let mut form = reqwest::multipart::Form::new()
            .part("file", audio_part)
            .text("model", request.model);

        if let Some(prompt) = request.prompt {
            form = form.text("prompt", prompt);
        }

        if let Some(response_format) = request.response_format {
            form = form.text("response_format", response_format.to_string())
        }

        if let Some(temperature) = request.temperature {
            form = form.text("temperature", temperature.to_string())
        }
        Ok(form)
    }
}

#[cfg(feature = "tokio")]
#[async_convert::async_trait]
impl async_convert::TryFrom<CreateTranslationRequest> for reqwest::multipart::Form {
    type Error = OpenAIError;

    async fn try_from(request: CreateTranslationRequest) -> Result<Self, Self::Error> {
        let audio_part = create_file_part(&request.file.path).await?;

        let mut form = reqwest::multipart::Form::new()
            .part("file", audio_part)
            .text("model", request.model);

        if let Some(prompt) = request.prompt {
            form = form.text("prompt", prompt);
        }

        if let Some(response_format) = request.response_format {
            form = form.text("response_format", response_format.to_string())
        }

        if let Some(temperature) = request.temperature {
            form = form.text("temperature", temperature.to_string())
        }
        Ok(form)
    }
}

#[cfg(feature = "tokio")]
#[async_convert::async_trait]
impl async_convert::TryFrom<CreateImageEditRequest> for reqwest::multipart::Form {
    type Error = OpenAIError;

    async fn try_from(request: CreateImageEditRequest) -> Result<Self, Self::Error> {
        let image_part = create_file_part(&request.image.path).await?;

        let mut form = reqwest::multipart::Form::new()
            .part("image", image_part)
            .text("prompt", request.prompt);

        if let Some(mask) = request.mask {
            let mask_part = create_file_part(&mask.path).await?;
            form = form.part("mask", mask_part);
        }

        if let Some(model) = request.model {
            form = form.text("model", model.to_string())
        }

        if request.n.is_some() {
            form = form.text("n", request.n.unwrap().to_string())
        }

        if request.size.is_some() {
            form = form.text("size", request.size.unwrap().to_string())
        }

        if request.response_format.is_some() {
            form = form.text(
                "response_format",
                request.response_format.unwrap().to_string(),
            )
        }

        if request.user.is_some() {
            form = form.text("user", request.user.unwrap())
        }
        Ok(form)
    }
}

#[cfg(feature = "tokio")]
#[async_convert::async_trait]
impl async_convert::TryFrom<CreateImageVariationRequest> for reqwest::multipart::Form {
    type Error = OpenAIError;

    async fn try_from(request: CreateImageVariationRequest) -> Result<Self, Self::Error> {
        let image_part = create_file_part(&request.image.path).await?;

        let mut form = reqwest::multipart::Form::new().part("image", image_part);

        if let Some(model) = request.model {
            form = form.text("model", model.to_string())
        }

        if request.n.is_some() {
            form = form.text("n", request.n.unwrap().to_string())
        }

        if request.size.is_some() {
            form = form.text("size", request.size.unwrap().to_string())
        }

        if request.response_format.is_some() {
            form = form.text(
                "response_format",
                request.response_format.unwrap().to_string(),
            )
        }

        if request.user.is_some() {
            form = form.text("user", request.user.unwrap())
        }
        Ok(form)
    }
}

#[cfg(feature = "tokio")]
#[async_convert::async_trait]
impl async_convert::TryFrom<CreateFileRequest> for reqwest::multipart::Form {
    type Error = OpenAIError;

    async fn try_from(request: CreateFileRequest) -> Result<Self, Self::Error> {
        let file_part = create_file_part(&request.file.path).await?;
        let form = reqwest::multipart::Form::new()
            .part("file", file_part)
            .text("purpose", request.purpose);
        Ok(form)
    }
}

// end: types to multipart form<|MERGE_RESOLUTION|>--- conflicted
+++ resolved
@@ -3,30 +3,21 @@
     path::{Path, PathBuf},
 };
 
-<<<<<<< HEAD
 use crate::error::OpenAIError;
 use super::{ChatCompletionFunctionCall, EmbeddingInput, ModerationInput, Prompt, Role, Stop};
 
 #[cfg(feature = "tokio")]
 use crate::download::{download_url, save_b64};
-=======
-use crate::{
-    download::{download_url, save_b64},
-    error::OpenAIError,
-    util::{create_all_dir, create_file_part},
-};
->>>>>>> 51febc5d
-
-#[cfg(feature = "tokio")]
-use crate::util::create_file_part;
-
+
+#[cfg(feature = "tokio")]
+use crate::util::{create_file_part, create_all_dir};
+
+// TODO: clean below
 #[cfg(feature = "tokio")]
 use super::{
-<<<<<<< HEAD
     AudioInput, AudioResponseFormat, CreateFileRequest,
     CreateImageEditRequest, CreateImageVariationRequest, CreateTranscriptionRequest,
     CreateTranslationRequest, ResponseFormat,
-=======
     AudioInput, AudioResponseFormat, ChatCompletionFunctionCall, ChatCompletionFunctions,
     ChatCompletionNamedToolChoice, ChatCompletionRequestAssistantMessage,
     ChatCompletionRequestFunctionMessage, ChatCompletionRequestMessage,
@@ -38,7 +29,6 @@
     CreateTranscriptionRequest, CreateTranslationRequest, DallE2ImageSize, EmbeddingInput,
     FileInput, FunctionName, Image, ImageInput, ImageModel, ImageSize, ImageUrl, ImagesResponse,
     ModerationInput, Prompt, ResponseFormat, Role, Stop,
->>>>>>> 51febc5d
 };
 
 #[cfg(feature = "tokio")]
@@ -156,6 +146,7 @@
     }
 }
 
+#[cfg(feature = "tokio")]
 impl Display for DallE2ImageSize {
     fn fmt(&self, f: &mut std::fmt::Formatter<'_>) -> std::fmt::Result {
         write!(
@@ -232,12 +223,8 @@
     }
 }
 
-<<<<<<< HEAD
 #[cfg(feature = "tokio")]
 impl ImageResponse {
-=======
-impl ImagesResponse {
->>>>>>> 51febc5d
     /// Save each image in a dedicated Tokio task and return paths to saved files.
     /// For [ResponseFormat::Url] each file is downloaded in dedicated Tokio task.
     pub async fn save<P: AsRef<Path>>(&self, dir: P) -> Result<Vec<PathBuf>, OpenAIError> {
@@ -277,21 +264,12 @@
     }
 }
 
-<<<<<<< HEAD
-#[cfg(feature = "tokio")]
-impl ImageData {
-    async fn save<P: AsRef<Path>>(&self, dir: P) -> Result<PathBuf, OpenAIError> {
-        match self {
-            ImageData::Url(url) => download_url(url, dir).await,
-            ImageData::B64Json(b64_json) => save_b64(b64_json, dir).await,
-=======
 impl CreateSpeechResponse {
     pub async fn save<P: AsRef<Path>>(&self, file_path: P) -> Result<(), OpenAIError> {
         let dir = file_path.as_ref().parent();
 
         if let Some(dir) = dir {
             create_all_dir(dir)?;
->>>>>>> 51febc5d
         }
 
         tokio::fs::write(file_path, &self.bytes)
@@ -302,6 +280,7 @@
     }
 }
 
+#[cfg(feature = "tokio")]
 impl Image {
     async fn save<P: AsRef<Path>>(&self, dir: P) -> Result<PathBuf, OpenAIError> {
         match self {
