use std::collections::HashMap;
#[cfg(feature = "tokio")]
use std::path::PathBuf;

use bytes::Bytes;
use derive_builder::Builder;
use serde::{Deserialize, Serialize};
use crate::client::OpenAIEventStream;

use crate::error::OpenAIError;

/// Describes an OpenAI model offering that can be used with the API.
#[derive(Debug, Deserialize, Serialize, Clone, PartialEq)]
pub struct Model {
    /// The model identifier, which can be referenced in the API endpoints.
    pub id: String,
    /// The object type, which is always "model".
    pub object: String,
    /// The Unix timestamp (in seconds) when the model was created.
    pub created: u32,
    /// The organization that owns the model.
    pub owned_by: String,
}

#[derive(Debug, Deserialize, Clone, PartialEq, Serialize)]
pub struct ListModelResponse {
    pub object: String,
    pub data: Vec<Model>,
}

#[derive(Debug, Serialize, Deserialize, Clone, PartialEq)]
#[serde(untagged)]
pub enum Prompt {
    String(String),
    StringArray(Vec<String>),
    // Minimum value is 0, maximum value is 50256 (inclusive).
    IntegerArray(Vec<u16>),
    ArrayOfIntegerArray(Vec<Vec<u16>>),
}

#[derive(Debug, Serialize, Deserialize, Clone, PartialEq)]
#[serde(untagged)]
pub enum Stop {
    String(String),           // nullable: true
    StringArray(Vec<String>), // minItems: 1; maxItems: 4
}

#[derive(Debug, Serialize, Deserialize, Clone, PartialEq)]
pub enum ChatCompletionFunctionCall {
    /// The model does not call a function, and responds to the end-user.
    #[serde(rename = "none")]
    None,
    /// The model can pick between an end-user or calling a function.
    #[serde(rename = "auto")]
    Auto,

    // In spec this is ChatCompletionFunctionCallOption
    // based on feedback from @m1guelpf in https://github.com/64bit/async-openai/pull/118
    // it is diverged from the spec
    /// Forces the model to call the specified function.
    #[serde(untagged)]
    Function { name: String },
}

#[derive(Clone, Serialize, Default, Debug, Builder, PartialEq)]
#[builder(name = "CreateCompletionRequestArgs")]
#[builder(pattern = "mutable")]
#[builder(setter(into, strip_option), default)]
#[builder(derive(Debug))]
#[builder(build_fn(error = "OpenAIError"))]
pub struct CreateCompletionRequest {
    /// ID of the model to use. You can use the [List models](https://platform.openai.com/docs/api-reference/models/list) API to see all of your available models, or see our [Model overview](https://platform.openai.com/docs/models/overview) for descriptions of them.
    pub model: String,

    /// The prompt(s) to generate completions for, encoded as a string, array of strings, array of tokens, or array of token arrays.
    ///
    /// Note that <|endoftext|> is the document separator that the model sees during training, so if a prompt is not specified the model will generate as if from the beginning of a new document.
    pub prompt: Prompt,

    /// The suffix that comes after a completion of inserted text.
    #[serde(skip_serializing_if = "Option::is_none")]
    pub suffix: Option<String>, // default: null

    /// The maximum number of [tokens](/tokenizer) to generate in the completion.
    ///
    /// The token count of your prompt plus `max_tokens` cannot exceed the model's context length. Most models have a context length of 2048 tokens (except for the newest models, which support 4096).
    #[serde(skip_serializing_if = "Option::is_none")]
    pub max_tokens: Option<u16>,

    /// What sampling temperature to use, between 0 and 2. Higher values like 0.8 will make the output more random, while lower values like 0.2 will make it more focused and deterministic.
    ///
    /// We generally recommend altering this or `top_p` but not both.
    #[serde(skip_serializing_if = "Option::is_none")]
    pub temperature: Option<f32>, // min: 0, max: 2, default: 1,

    /// An alternative to sampling with temperature, called nucleus sampling, where the model considers the results of the tokens with top_p probability mass. So 0.1 means only the tokens comprising the top 10% probability mass are considered.
    ///
    ///  We generally recommend altering this or `temperature` but not both.
    #[serde(skip_serializing_if = "Option::is_none")]
    pub top_p: Option<f32>, // min: 0, max: 1, default: 1

    /// How many completions to generate for each prompt.

    /// **Note:** Because this parameter generates many completions, it can quickly consume your token quota. Use carefully and ensure that you have reasonable settings for `max_tokens` and `stop`.
    ///
    #[serde(skip_serializing_if = "Option::is_none")]
    pub n: Option<u8>, // min:1 max: 128, default: 1

    /// Whether to stream back partial progress. If set, tokens will be sent as data-only [server-sent events](https://developer.mozilla.org/en-US/docs/Web/API/Server-sent_events/Using_server-sent_events#Event_stream_format)
    /// as they become available, with the stream terminated by a `data: [DONE]` message.
    #[serde(skip_serializing_if = "Option::is_none")]
    pub stream: Option<bool>, // nullable: true

    /// Include the log probabilities on the `logprobs` most likely tokens, as well the chosen tokens. For example, if `logprobs` is 5, the API will return a list of the 5 most likely tokens. The API will always return the `logprob` of the sampled token, so there may be up to `logprobs+1` elements in the response.

    /// The maximum value for `logprobs` is 5. If you need more than this, please contact us through our [Help center](https://help.openai.com) and describe your use case.
    #[serde(skip_serializing_if = "Option::is_none")]
    pub logprobs: Option<u8>, // min:0 , max: 5, default: null, nullable: true

    /// Echo back the prompt in addition to the completion
    #[serde(skip_serializing_if = "Option::is_none")]
    pub echo: Option<bool>,

    ///  Up to 4 sequences where the API will stop generating further tokens. The returned text will not contain the stop sequence.
    #[serde(skip_serializing_if = "Option::is_none")]
    pub stop: Option<Stop>,

    /// Number between -2.0 and 2.0. Positive values penalize new tokens based on whether they appear in the text so far, increasing the model's likelihood to talk about new topics.
    ///
    /// [See more information about frequency and presence penalties.](https://platform.openai.com/docs/api-reference/parameter-details)
    #[serde(skip_serializing_if = "Option::is_none")]
    pub presence_penalty: Option<f32>, // min: -2.0, max: 2.0, default 0

    /// Number between -2.0 and 2.0. Positive values penalize new tokens based on their existing frequency in the text so far, decreasing the model's likelihood to repeat the same line verbatim.
    ///
    /// [See more information about frequency and presence penalties.](https://platform.openai.com/docs/api-reference/parameter-details)
    #[serde(skip_serializing_if = "Option::is_none")]
    pub frequency_penalty: Option<f32>, // min: -2.0, max: 2.0, default: 0

    /// Generates `best_of` completions server-side and returns the "best" (the one with the highest log probability per token). Results cannot be streamed.
    ///
    /// When used with `n`, `best_of` controls the number of candidate completions and `n` specifies how many to return – `best_of` must be greater than `n`.
    ///
    /// **Note:** Because this parameter generates many completions, it can quickly consume your token quota. Use carefully and ensure that you have reasonable settings for `max_tokens` and `stop`.
    #[serde(skip_serializing_if = "Option::is_none")]
    pub best_of: Option<u8>, //min: 0, max: 20, default: 1

    /// Modify the likelihood of specified tokens appearing in the completion.
    ///
    /// Accepts a json object that maps tokens (specified by their token ID in the GPT tokenizer) to an associated bias value from -100 to 100. You can use this [tokenizer tool](/tokenizer?view=bpe) (which works for both GPT-2 and GPT-3) to convert text to token IDs. Mathematically, the bias is added to the logits generated by the model prior to sampling. The exact effect will vary per model, but values between -1 and 1 should decrease or increase likelihood of selection; values like -100 or 100 should result in a ban or exclusive selection of the relevant token.
    ///
    /// As an example, you can pass `{"50256": -100}` to prevent the <|endoftext|> token from being generated.
    #[serde(skip_serializing_if = "Option::is_none")]
    pub logit_bias: Option<HashMap<String, serde_json::Value>>, // default: null

    /// A unique identifier representing your end-user, which will help OpenAI to monitor and detect abuse. [Learn more](https://platform.openai.com/docs/usage-policies/end-user-ids).
    #[serde(skip_serializing_if = "Option::is_none")]
    pub user: Option<String>,

    /// If specified, our system will make a best effort to sample deterministically, such that repeated requests with the same `seed` and parameters should return the same result.
    ///
    /// Determinism is not guaranteed, and you should refer to the `system_fingerprint` response parameter to monitor changes in the backend.
    #[serde(skip_serializing_if = "Option::is_none")]
    pub seed: Option<i64>,
}

#[derive(Debug, Deserialize, Serialize, Clone, PartialEq)]
pub struct Logprobs {
    pub tokens: Vec<String>,
    pub token_logprobs: Vec<Option<f32>>, // Option is to account for null value in the list
    pub top_logprobs: Vec<serde_json::Value>,
    pub text_offset: Vec<u32>,
}

#[derive(Debug, Serialize, Deserialize, Clone, Copy, PartialEq)]
#[serde(rename_all = "snake_case")]
pub enum CompletionFinishReason {
    Stop,
    Length,
    ContentFilter,
}

#[derive(Debug, Deserialize, Serialize, Clone, PartialEq)]
pub struct Choice {
    pub text: String,
    pub index: u32,
    pub logprobs: Option<Logprobs>,
    pub finish_reason: Option<CompletionFinishReason>,
}

/// Usage statistics for the completion request.
#[derive(Debug, Deserialize, Serialize, Clone, PartialEq)]
pub struct CompletionUsage {
    /// Number of tokens in the prompt.
    pub prompt_tokens: u32,
    /// Number of tokens in the generated completion.
    pub completion_tokens: u32,
    /// Total number of tokens used in the request (prompt + completion).
    pub total_tokens: u32,
}

#[derive(Debug, Deserialize, Clone, PartialEq, Serialize)]
pub struct CreateCompletionResponse {
    /// A unique identifier for the completion.
    pub id: String,
    pub choices: Vec<Choice>,
    /// The Unix timestamp (in seconds) of when the completion was created.
    pub created: u32,

    /// The model used for completion.
    pub model: String,
    /// This fingerprint represents the backend configuration that the model runs with.
    ///
    /// Can be used in conjunction with the `seed` request parameter to understand when backend changes have been
    /// made that might impact determinism.
    pub system_fingerprint: Option<String>,

    /// The object type, which is always "text_completion"
    pub object: String,
    pub usage: Option<CompletionUsage>,
}

/// Parsed server side events stream until an \[DONE\] is received from server.
pub type CompletionResponseStream = OpenAIEventStream<CreateCompletionResponse>;

#[derive(Debug, Clone, Serialize, Default, Builder, PartialEq)]
#[builder(name = "CreateEditRequestArgs")]
#[builder(pattern = "mutable")]
#[builder(setter(into, strip_option), default)]
#[builder(derive(Debug))]
#[builder(build_fn(error = "OpenAIError"))]
pub struct CreateEditRequest {
    /// ID of the model to use. You can use the `text-davinci-edit-001` or `code-davinci-edit-001` model with this endpoint.
    pub model: String,

    /// The input text to use as a starting point for the edit.
    #[serde(skip_serializing_if = "Option::is_none")]
    pub input: Option<String>, // default ''

    /// The instruction that tells the model how to edit the prompt.
    pub instruction: String,

    /// How many edits to generate for the input and instruction.
    #[serde(skip_serializing_if = "Option::is_none")]
    pub n: Option<u8>, // min:1 max: 20 default:1

    /// What [sampling temperature](https://towardsdatascience.com/how-to-sample-from-language-models-682bceb97277) to use. Higher values means the model will take more risks. Try 0.9 for more creative applications, and 0 (argmax sampling) for ones with a well-defined answer.
    ///
    /// We generally recommend altering this or `top_p` but not both.
    #[serde(skip_serializing_if = "Option::is_none")]
    pub temperature: Option<f32>, // min:0 ,max: 2, default: 1,

    /// An alternative to sampling with temperature, called nucleus sampling, where the model considers the results of the tokens with top_p probability mass. So 0.1 means only the tokens comprising the top 10% probability mass are considered.
    ///
    ///  We generally recommend altering this or `temperature` but not both.
    #[serde(skip_serializing_if = "Option::is_none")]
    pub top_p: Option<f32>, // min: 0, max: 1, default: 1
}

#[derive(Debug, Deserialize, Clone, PartialEq, Serialize)]
pub struct CreateEditResponse {
    pub object: String,
    pub created: u32,
    pub choices: Vec<Choice>,
    pub usage: CompletionUsage,
}

#[cfg(feature = "tokio")]
#[derive(Default, Debug, Serialize, Clone, Copy, PartialEq)]
pub enum ImageSize {
    #[serde(rename = "256x256")]
    S256x256,
    #[serde(rename = "512x512")]
    S512x512,
    #[default]
    #[serde(rename = "1024x1024")]
    S1024x1024,
    #[serde(rename = "1792x1024")]
    S1792x1024,
    #[serde(rename = "1024x1792")]
    S1024x1792,
}

#[derive(Default, Debug, Serialize, Clone, Copy, PartialEq)]
pub enum DallE2ImageSize {
    #[serde(rename = "256x256")]
    S256x256,
    #[serde(rename = "512x512")]
    S512x512,
    #[default]
    #[serde(rename = "1024x1024")]
    S1024x1024,
}

#[cfg(feature = "tokio")]
#[derive(Debug, Serialize, Default, Clone, Copy, PartialEq)]
#[serde(rename_all = "lowercase")]
pub enum ResponseFormat {
    #[default]
    Url,
    #[serde(rename = "b64_json")]
    B64Json,
}

<<<<<<< HEAD
#[cfg(feature = "tokio")]
=======
#[derive(Debug, Serialize, Default, Clone, PartialEq)]
pub enum ImageModel {
    #[default]
    #[serde(rename = "dall-e-2")]
    DallE2,
    #[serde(rename = "dall-e-3")]
    DallE3,
    #[serde(untagged)]
    Other(String),
}

#[derive(Debug, Serialize, Default, Clone, PartialEq)]
#[serde(rename_all = "lowercase")]
pub enum ImageQuality {
    #[default]
    Standard,
    HD,
}

#[derive(Debug, Serialize, Default, Clone, PartialEq)]
#[serde(rename_all = "lowercase")]
pub enum ImageStyle {
    #[default]
    Vivid,
    Natural,
}

>>>>>>> 51febc5d
#[derive(Debug, Clone, Serialize, Default, Builder, PartialEq)]
#[builder(name = "CreateImageRequestArgs")]
#[builder(pattern = "mutable")]
#[builder(setter(into, strip_option), default)]
#[builder(derive(Debug))]
#[builder(build_fn(error = "OpenAIError"))]
pub struct CreateImageRequest {
    /// A text description of the desired image(s). The maximum length is 1000 characters for `dall-e-2`
    /// and 4000 characters for `dall-e-3`.
    pub prompt: String,

    /// The model to use for image generation.
    #[serde(skip_serializing_if = "Option::is_none")]
    pub model: Option<ImageModel>,

    /// The number of images to generate. Must be between 1 and 10. For `dall-e-3`, only `n=1` is supported.
    #[serde(skip_serializing_if = "Option::is_none")]
    pub n: Option<u8>, // min:1 max:10 default:1

    /// The quality of the image that will be generated. `hd` creates images with finer details and greater
    /// consistency across the image. This param is only supported for `dall-e-3`.
    #[serde(skip_serializing_if = "Option::is_none")]
    pub quality: Option<ImageQuality>,

    /// The format in which the generated images are returned. Must be one of `url` or `b64_json`.
    #[serde(skip_serializing_if = "Option::is_none")]
    pub response_format: Option<ResponseFormat>,

    /// The size of the generated images. Must be one of `256x256`, `512x512`, or `1024x1024` for `dall-e-2`.
    /// Must be one of `1024x1024`, `1792x1024`, or `1024x1792` for `dall-e-3` models.
    #[serde(skip_serializing_if = "Option::is_none")]
    pub size: Option<ImageSize>,

    /// The style of the generated images. Must be one of `vivid` or `natural`.
    /// Vivid causes the model to lean towards generating hyper-real and dramatic images.
    /// Natural causes the model to produce more natural, less hyper-real looking images.
    /// This param is only supported for `dall-e-3`.
    #[serde(skip_serializing_if = "Option::is_none")]
    pub style: Option<ImageStyle>,

    /// A unique identifier representing your end-user, which will help OpenAI to monitor and detect abuse. [Learn more](https://platform.openai.com/docs/usage-policies/end-user-ids).
    #[serde(skip_serializing_if = "Option::is_none")]
    pub user: Option<String>,
}

#[cfg(feature = "tokio")]
#[derive(Debug, Deserialize, Serialize, Clone, PartialEq)]
#[serde(untagged)]
pub enum Image {
    /// The URL of the generated image, if `response_format` is `url` (default).
    Url {
        url: String,
        revised_prompt: Option<String>,
    },
    /// The base64-encoded JSON of the generated image, if `response_format` is `b64_json`.
    B64Json {
        b64_json: std::sync::Arc<String>,
        revised_prompt: Option<String>,
    },
}

#[cfg(feature = "tokio")]
#[derive(Debug, Deserialize, Serialize, Clone, PartialEq)]
pub struct ImagesResponse {
    pub created: u32,
    pub data: Vec<std::sync::Arc<Image>>,
}

#[cfg(feature = "tokio")]
#[derive(Debug, Default, Clone, PartialEq)]
pub struct ImageInput {
    pub path: PathBuf,
}

#[cfg(feature = "tokio")]
#[derive(Debug, Clone, Default, Builder, PartialEq)]
#[builder(name = "CreateImageEditRequestArgs")]
#[builder(pattern = "mutable")]
#[builder(setter(into, strip_option), default)]
#[builder(derive(Debug))]
#[builder(build_fn(error = "OpenAIError"))]
pub struct CreateImageEditRequest {
    /// The image to edit. Must be a valid PNG file, less than 4MB, and square. If mask is not provided, image must have transparency, which will be used as the mask.
    pub image: ImageInput,

    /// A text description of the desired image(s). The maximum length is 1000 characters.
    pub prompt: String,

    /// An additional image whose fully transparent areas (e.g. where alpha is zero) indicate where `image` should be edited. Must be a valid PNG file, less than 4MB, and have the same dimensions as `image`.
    pub mask: Option<ImageInput>,

    /// The model to use for image generation. Only `dall-e-2` is supported at this time.
    pub model: Option<ImageModel>,

    /// The number of images to generate. Must be between 1 and 10.
    pub n: Option<u8>, // min:1 max:10 default:1

    /// The size of the generated images. Must be one of `256x256`, `512x512`, or `1024x1024`.
    pub size: Option<DallE2ImageSize>,

    /// The format in which the generated images are returned. Must be one of `url` or `b64_json`.
    pub response_format: Option<ResponseFormat>,

    /// A unique identifier representing your end-user, which will help OpenAI to monitor and detect abuse. [Learn more](https://platform.openai.com/docs/usage-policies/end-user-ids).
    pub user: Option<String>,
}

#[cfg(feature = "tokio")]
#[derive(Debug, Default, Clone, Builder, PartialEq)]
#[builder(name = "CreateImageVariationRequestArgs")]
#[builder(pattern = "mutable")]
#[builder(setter(into, strip_option), default)]
#[builder(derive(Debug))]
#[builder(build_fn(error = "OpenAIError"))]
pub struct CreateImageVariationRequest {
    /// The image to use as the basis for the variation(s). Must be a valid PNG file, less than 4MB, and square.
    pub image: ImageInput,

    /// The model to use for image generation. Only `dall-e-2` is supported at this time.
    pub model: Option<ImageModel>,

    /// The number of images to generate. Must be between 1 and 10.
    pub n: Option<u8>, // min:1 max:10 default:1

    /// The size of the generated images. Must be one of `256x256`, `512x512`, or `1024x1024`.
    pub size: Option<DallE2ImageSize>,

    /// The format in which the generated images are returned. Must be one of `url` or `b64_json`.
    pub response_format: Option<ResponseFormat>,

    /// A unique identifier representing your end-user, which will help OpenAI to monitor and detect abuse. [Learn more](https://platform.openai.com/docs/usage-policies/end-user-ids).
    pub user: Option<String>,
}

#[derive(Debug, Serialize, Clone, PartialEq)]
#[serde(untagged)]
pub enum ModerationInput {
    String(String),
    StringArray(Vec<String>),
}

#[derive(Debug, Serialize, Default, Clone, Copy, PartialEq)]
pub enum TextModerationModel {
    #[default]
    #[serde(rename = "text-moderation-latest")]
    Latest,
    #[serde(rename = "text-moderation-stable")]
    Stable,
}

#[derive(Debug, Default, Clone, Serialize, Builder, PartialEq)]
#[builder(name = "CreateModerationRequestArgs")]
#[builder(pattern = "mutable")]
#[builder(setter(into, strip_option), default)]
#[builder(derive(Debug))]
#[builder(build_fn(error = "OpenAIError"))]
pub struct CreateModerationRequest {
    /// The input text to classify
    pub input: ModerationInput,

    /// Two content moderations models are available: `text-moderation-stable` and `text-moderation-latest`.
    ///
    /// The default is `text-moderation-latest` which will be automatically upgraded over time. This ensures you are always using our most accurate model. If you use `text-moderation-stable`, we will provide advanced notice before updating the model. Accuracy of `text-moderation-stable` may be slightly lower than for `text-moderation-latest`.
    #[serde(skip_serializing_if = "Option::is_none")]
    pub model: Option<TextModerationModel>,
}

#[derive(Debug, Deserialize, Serialize, Clone, PartialEq)]
pub struct Category {
    /// Content that expresses, incites, or promotes hate based on race, gender,
    /// ethnicity, religion, nationality, sexual orientation, disability status, or
    /// caste. Hateful content aimed at non-protected groups (e.g., chess players)
    /// is harrassment.
    pub hate: bool,
    #[serde(rename = "hate/threatening")]
    /// Hateful content that also includes violence or serious harm towards the
    /// targeted group based on race, gender, ethnicity, religion, nationality,
    /// sexual orientation, disability status, or caste.
    pub hate_threatening: bool,
    /// Content that expresses, incites, or promotes harassing language towards any target.
    pub harassment: bool,
    /// Harassment content that also includes violence or serious harm towards any target.
    #[serde(rename = "harassment/threatening")]
    pub harassment_threatening: bool,
    /// Content that promotes, encourages, or depicts acts of self-harm, such as suicide, cutting, and eating disorders.
    #[serde(rename = "self-harm")]
    pub self_harm: bool,
    /// Content where the speaker expresses that they are engaging or intend to engage in acts of self-harm, such as suicide, cutting, and eating disorders.
    #[serde(rename = "self-harm/intent")]
    pub self_harm_intent: bool,
    /// Content that encourages performing acts of self-harm, such as suicide, cutting, and eating disorders, or that gives instructions or advice on how to commit such acts.
    #[serde(rename = "self-harm/instructions")]
    pub self_harm_instructions: bool,
    /// Content meant to arouse sexual excitement, such as the description of sexual activity, or that promotes sexual services (excluding sex education and wellness).
    pub sexual: bool,
    /// Sexual content that includes an individual who is under 18 years old.
    #[serde(rename = "sexual/minors")]
    pub sexual_minors: bool,
    /// Content that depicts death, violence, or physical injury.
    pub violence: bool,
    /// Content that depicts death, violence, or physical injury in graphic detail.
    #[serde(rename = "violence/graphic")]
    pub violence_graphic: bool,
}

/// A list of the categories along with their scores as predicted by model.
#[derive(Debug, Deserialize, Serialize, Clone, PartialEq)]
pub struct CategoryScore {
    /// The score for the category 'hate'.
    pub hate: f32,
    /// The score for the category 'hate/threatening'.
    #[serde(rename = "hate/threatening")]
    pub hate_threatening: f32,
    /// The score for the category 'harassment'.
    pub harassment: f32,
    /// The score for the category 'harassment/threatening'.
    #[serde(rename = "harassment/threatening")]
    pub harassment_threatening: f32,
    /// The score for the category 'self-harm'.
    #[serde(rename = "self-harm")]
    pub self_harm: f32,
    /// The score for the category 'self-harm/intent'.
    #[serde(rename = "self-harm/intent")]
    pub self_harm_intent: f32,
    /// The score for the category 'self-harm/instructions'.
    #[serde(rename = "self-harm/instructions")]
    pub self_harm_instructions: f32,
    /// The score for the category 'sexual'.
    pub sexual: f32,
    /// The score for the category 'sexual/minors'.
    #[serde(rename = "sexual/minors")]
    pub sexual_minors: f32,
    /// The score for the category 'violence'.
    pub violence: f32,
    /// The score for the category 'violence/graphic'.
    #[serde(rename = "violence/graphic")]
    pub violence_graphic: f32,
}

#[derive(Debug, Deserialize, Serialize, Clone, PartialEq)]
pub struct ContentModerationResult {
    /// Whether the content violates [OpenAI's usage policies](https://platform.openai.com/policies/usage-policies).
    pub flagged: bool,
    /// A list of the categories, and whether they are flagged or not.
    pub categories: Category,
    /// A list of the categories along with their scores as predicted by model.
    pub category_scores: CategoryScore,
}

/// Represents policy compliance report by OpenAI's content moderation model against a given input.
#[derive(Debug, Deserialize, Serialize, Clone, PartialEq)]
pub struct CreateModerationResponse {
    /// The unique identifier for the moderation request.
    pub id: String,
    /// The model used to generate the moderation results.
    pub model: String,
    /// A list of moderation objects.
    pub results: Vec<ContentModerationResult>,
}

#[cfg(feature = "tokio")]
#[derive(Debug, Default, Clone, PartialEq)]
pub struct FileInput {
    pub path: PathBuf,
}

#[cfg(feature = "tokio")]
#[derive(Debug, Default, Clone, Builder, PartialEq)]
#[builder(name = "CreateFileRequestArgs")]
#[builder(pattern = "mutable")]
#[builder(setter(into, strip_option), default)]
#[builder(derive(Debug))]
#[builder(build_fn(error = "OpenAIError"))]
pub struct CreateFileRequest {
    /// The file object to be uploaded.
    ///
    /// If the `purpose` is set to "fine-tune", the file will be used for fine-tuning.
    pub file: FileInput,

    /// The intended purpose of the uploaded file.
    ///
    /// Use "fine-tune" for [fine-tuning](https://platform.openai.com/docs/api-reference/fine-tuning).
    /// This allows us to validate the format of the uploaded file is correct for fine-tuning.
    pub purpose: String,
}

#[cfg(feature = "tokio")]
#[derive(Debug, Deserialize, Clone, PartialEq, Serialize)]
pub struct ListFilesResponse {
    pub object: String,
    pub data: Vec<OpenAIFile>,
}

#[cfg(feature = "tokio")]
#[derive(Debug, Deserialize, Clone, PartialEq, Serialize)]
pub struct DeleteFileResponse {
    pub id: String,
    pub object: String,
    pub deleted: bool,
}

#[derive(Debug, Deserialize, Serialize, Clone, PartialEq)]
pub enum OpenAIFilePurpose {
    #[serde(rename = "fine-tune")]
    FineTune,
    #[serde(rename = "fine-tune-results")]
    FineTuneResults,
    #[serde(rename = "assistants")]
    Assistants,
    #[serde(rename = "assistants_output")]
    AssistantsOutput,
}

/// The `File` object represents a document that has been uploaded to OpenAI.
#[derive(Debug, Deserialize, Serialize, Clone, PartialEq)]
pub struct OpenAIFile {
    /// The file identifier, which can be referenced in the API endpoints.
    pub id: String,
    /// The object type, which is always "file".
    pub object: String,
    /// The size of the file in bytes.
    pub bytes: u32,
    /// The Unix timestamp (in seconds) for when the file was created.
    pub created_at: u32,
    /// The name of the file.
    pub filename: String,
    /// The intended purpose of the file. Supported values are `fine-tune`, `fine-tune-results`, `assistants`, and `assistants_output`.
    pub purpose: OpenAIFilePurpose,
    /// Deprecated. The current status of the file, which can be either `uploaded`, `processed`, or `error`.
    #[deprecated]
    pub status: Option<String>,
    /// Deprecated. For details on why a fine-tuning training file failed validation, see the `error` field on `fine_tuning.job`.
    #[deprecated]
    pub status_details: Option<String>, // nullable: true
}

#[derive(Debug, Serialize, Clone, Default, Builder, PartialEq)]
#[builder(name = "CreateFineTuneRequestArgs")]
#[builder(pattern = "mutable")]
#[builder(setter(into, strip_option), default)]
#[builder(derive(Debug))]
#[builder(build_fn(error = "OpenAIError"))]
pub struct CreateFineTuneRequest {
    /// The ID of an uploaded file that contains training data.
    ///
    /// See [upload file](https://platform.openai.com/docs/api-reference/files/upload) for how to upload a file.
    ///
    /// Your dataset must be formatted as a JSONL file, where each training
    /// example is a JSON object with the keys "prompt" and "completion".
    /// Additionally, you must upload your file with the purpose `fine-tune`.
    ///
    /// See the [fine-tuning guide](https://platform.openai.com/docs/guides/fine-tuning/creating-training-data) for more details.
    pub training_file: String,

    /// The ID of an uploaded file that contains validation data.
    ///
    /// If you provide this file, the data is used to generate validation
    /// metrics periodically during fine-tuning. These metrics can be viewed in
    /// the [fine-tuning results file](https://platform.openai.com/docs/guides/fine-tuning/analyzing-your-fine-tuned-model).
    /// Your train and validation data should be mutually exclusive.
    ///
    /// Your dataset must be formatted as a JSONL file, where each validation
    /// example is a JSON object with the keys "prompt" and "completion".
    /// Additionally, you must upload your file with the purpose `fine-tune`.
    ///
    /// See the [fine-tuning guide](https://platform.openai.com/docs/guides/fine-tuning/creating-training-data) for more details.
    #[serde(skip_serializing_if = "Option::is_none")]
    pub validation_file: Option<String>,

    /// The name of the base model to fine-tune. You can select one of "ada",
    /// "babbage", "curie", "davinci", or a fine-tuned model created after 2022-04-21.
    /// To learn more about these models, see the [Models](https://platform.openai.com/docs/models) documentation.
    #[serde(skip_serializing_if = "Option::is_none")]
    pub model: Option<String>,

    /// The number of epochs to train the model for. An epoch refers to one
    /// full cycle through the training dataset.
    #[serde(skip_serializing_if = "Option::is_none")]
    pub n_epochs: Option<u32>, // default: 4

    /// The batch size to use for training. The batch size is the number of
    /// training examples used to train a single forward and backward pass.
    ///
    /// By default, the batch size will be dynamically configured to be
    /// ~0.2% of the number of examples in the training set, capped at 256 -
    /// in general, we've found that larger batch sizes tend to work better
    /// for larger datasets.
    #[serde(skip_serializing_if = "Option::is_none")]
    pub batch_size: Option<u32>, // default: null

    /// The learning rate multiplier to use for training.
    /// The fine-tuning learning rate is the original learning rate used for
    /// pretraining multiplied by this value.
    ///
    /// By default, the learning rate multiplier is the 0.05, 0.1, or 0.2
    /// depending on final `batch_size` (larger learning rates tend to
    /// perform better with larger batch sizes). We recommend experimenting
    /// with values in the range 0.02 to 0.2 to see what produces the best
    /// results.
    #[serde(skip_serializing_if = "Option::is_none")]
    pub learning_rate_multiplier: Option<f32>, // default: null

    /// The weight to use for loss on the prompt tokens. This controls how
    /// much the model tries to learn to generate the prompt (as compared
    /// to the completion which always has a weight of 1.0), and can add
    /// a stabilizing effect to training when completions are short.
    ///
    /// If prompts are extremely long (relative to completions), it may make
    /// sense to reduce this weight so as to avoid over-prioritizing
    /// learning the prompt.
    #[serde(skip_serializing_if = "Option::is_none")]
    pub prompt_loss_weight: Option<f32>, // default: 0.01

    /// If set, we calculate classification-specific metrics such as accuracy
    /// and F-1 score using the validation set at the end of every epoch.
    /// These metrics can be viewed in the [results file](https://platform.openai.com/docs/guides/fine-tuning/analyzing-your-fine-tuned-model).
    ///
    /// In order to compute classification metrics, you must provide a
    /// `validation_file`. Additionally, you must
    /// specify `classification_n_classes` for multiclass classification or
    /// `classification_positive_class` for binary classification.
    #[serde(skip_serializing_if = "Option::is_none")]
    pub compute_classification_metrics: Option<bool>, // default: false

    /// The number of classes in a classification task.
    ///
    /// This parameter is required for multiclass classification.
    #[serde(skip_serializing_if = "Option::is_none")]
    pub classification_n_classes: Option<u32>, // default: null

    /// The positive class in binary classification.
    ///
    /// This parameter is needed to generate precision, recall, and F1
    /// metrics when doing binary classification.
    #[serde(skip_serializing_if = "Option::is_none")]
    pub classification_positive_class: Option<String>, // default: null

    /// If this is provided, we calculate F-beta scores at the specified
    /// beta values. The F-beta score is a generalization of F-1 score.
    /// This is only used for binary classification.
    ///
    /// With a beta of 1 (i.e. the F-1 score), precision and recall are
    /// given the same weight. A larger beta score puts more weight on
    /// recall and less on precision. A smaller beta score puts more weight
    /// on precision and less on recall.
    #[serde(skip_serializing_if = "Option::is_none")]
    pub classification_betas: Option<Vec<f32>>, // default: null

    /// A string of up to 40 characters that will be added to your fine-tuned model name.
    ///
    /// For example, a `suffix` of "custom-model-name" would produce a model name like `ada:ft-your-org:custom-model-name-2022-02-15-04-21-04`.
    #[serde(skip_serializing_if = "Option::is_none")]
    pub suffix: Option<String>, // default: null, minLength:1, maxLength:40
}

#[derive(Debug, Deserialize, Clone, PartialEq, Serialize)]
pub struct ListFineTuneResponse {
    pub object: String,
    pub data: Vec<FineTune>,
}

#[derive(Debug, Deserialize, Serialize, Clone, PartialEq)]
pub struct FineTune {
    pub id: String,
    pub object: String,
    pub created_at: u32,
    pub updated_at: u32,
    pub model: String,
    pub fine_tuned_model: Option<String>, // nullable: true
    pub organization_id: String,
    pub status: String,
    pub hyperparams: serde_json::Value,
    pub training_files: Vec<OpenAIFile>,
    pub validation_files: Vec<OpenAIFile>,
    pub result_files: Vec<OpenAIFile>,
    pub events: Option<Vec<FineTuneEvent>>,
}

#[derive(Debug, Deserialize, Serialize, Clone, PartialEq)]
pub struct FineTuneEvent {
    pub object: String,
    pub created_at: u32,
    pub level: String,
    pub message: String,
}

#[derive(Debug, Deserialize, Clone, PartialEq, Serialize)]
pub struct ListFineTuneEventsResponse {
    pub object: String,
    pub data: Vec<FineTuneEvent>,
}

#[derive(Debug, Deserialize, Clone, PartialEq, Serialize)]
pub struct ListFineTuneEventsStreamResponse {
    pub object: String,
    pub data: Option<Vec<FineTuneEvent>>,
}

/// Parsed server side events stream until an \[DONE\] is received from server.
pub type FineTuneEventsResponseStream = OpenAIEventStream<ListFineTuneEventsStreamResponse>;

//// Start Fine Tuning

#[derive(Debug, Serialize, Deserialize, Clone, Default, PartialEq)]
#[serde(untagged)]
pub enum NEpochs {
    NEpochs(u8),
    #[default]
    #[serde(rename = "auto")]
    Auto,
}

#[derive(Debug, Serialize, Deserialize, Clone, Default, PartialEq)]
pub struct Hyperparameters {
    /// The number of epochs to train the model for. An epoch refers to one full cycle through the training dataset.
    ///
    /// "auto" decides the optimal number of epochs based on the size of the dataset.
    /// If setting the number manually, we support any number between 1 and 50 epochs.
    pub n_epochs: NEpochs,
}

#[derive(Debug, Serialize, Clone, Default, Builder, PartialEq)]
#[builder(name = "CreateFineTuningJobRequestArgs")]
#[builder(pattern = "mutable")]
#[builder(setter(into, strip_option), default)]
#[builder(derive(Debug))]
#[builder(build_fn(error = "OpenAIError"))]
pub struct CreateFineTuningJobRequest {
    /// The name of the model to fine-tune. You can select one of the
    /// [supported models](https://platform.openai.com/docs/guides/fine-tuning/what-models-can-be-fine-tuned).
    pub model: String,

    /// The ID of an uploaded file that contains training data.
    ///
    /// See [upload file](https://platform.openai.com/docs/api-reference/files/upload) for how to upload a file.
    ///
    /// Your dataset must be formatted as a JSONL file. Additionally, you must upload your file with the purpose `fine-tune`.
    ///
    /// See the [fine-tuning guide](https://platform.openai.com/docs/guides/fine-tuning) for more details.
    pub training_file: String,

    /// The hyperparameters used for the fine-tuning job.
    pub hyperparameters: Option<Hyperparameters>,

    /// A string of up to 18 characters that will be added to your fine-tuned model name.
    ///
    /// For example, a `suffix` of "custom-model-name" would produce a model name
    /// like `ft:gpt-3.5-turbo:openai:custom-model-name:7p4lURel`.
    #[serde(skip_serializing_if = "Option::is_none")]
    pub suffix: Option<String>, // default: null, minLength:1, maxLength:40

    /// The ID of an uploaded file that contains validation data.
    ///
    /// If you provide this file, the data is used to generate validation
    /// metrics periodically during fine-tuning. These metrics can be viewed in
    /// the fine-tuning results file.
    /// The same data should not be present in both train and validation files.
    ///
    /// Your dataset must be formatted as a JSONL file. You must upload your file with the purpose `fine-tune`.
    ///
    /// See the [fine-tuning guide](https://platform.openai.com/docs/guides/fine-tuning) for more details.
    #[serde(skip_serializing_if = "Option::is_none")]
    pub validation_file: Option<String>,
}

/// For fine-tuning jobs that have `failed`, this will contain more information on the cause of the failure.
#[derive(Debug, Deserialize, Serialize, Clone, PartialEq)]
pub struct FineTuneJobError {
    ///  A machine-readable error code.
    pub code: String,
    ///  A human-readable error message.
    pub message: String,
    /// The parameter that was invalid, usually `training_file` or `validation_file`.
    /// This field will be null if the failure was not parameter-specific.
    pub param: Option<String>, // nullable true
}

#[derive(Debug, Deserialize, Serialize, Clone, PartialEq)]
#[serde(rename_all = "snake_case")]
pub enum FineTuningJobStatus {
    ValidatingFiles,
    Queued,
    Running,
    Succeeded,
    Failed,
    Cancelled,
}

/// The `fine_tuning.job` object represents a fine-tuning job that has been created through the API.
#[derive(Debug, Deserialize, Serialize, Clone, PartialEq)]
pub struct FineTuningJob {
    /// The object identifier, which can be referenced in the API endpoints.
    pub id: String,
    /// The Unix timestamp (in seconds) for when the fine-tuning job was created.
    pub created_at: u32,
    /// For fine-tuning jobs that have `failed`, this will contain more information on the cause of the failure.
    pub error: Option<FineTuneJobError>,
    /// The name of the fine-tuned model that is being created.
    /// The value will be null if the fine-tuning job is still running.
    pub fine_tuned_model: Option<String>, // nullable: true
    /// The Unix timestamp (in seconds) for when the fine-tuning job was finished.
    /// The value will be null if the fine-tuning job is still running.
    pub finished_at: Option<u32>, // nullable true

    /// The hyperparameters used for the fine-tuning job.
    /// See the [fine-tuning guide](/docs/guides/fine-tuning) for more details.
    pub hyperparameters: Hyperparameters,

    ///  The base model that is being fine-tuned.
    pub model: String,

    /// The object type, which is always "fine_tuning.job".
    pub object: String,
    /// The organization that owns the fine-tuning job.
    pub organization_id: String,

    /// The compiled results file ID(s) for the fine-tuning job.
    /// You can retrieve the results with the [Files API](https://platform.openai.com/docs/api-reference/files/retrieve-contents).
    pub result_files: Vec<String>,

    /// The current status of the fine-tuning job, which can be either
    /// `validating_files`, `queued`, `running`, `succeeded`, `failed`, or `cancelled`.
    pub status: FineTuningJobStatus,

    /// The total number of billable tokens processed by this fine-tuning job. The value will be null if the fine-tuning job is still running.
    pub trained_tokens: Option<u32>,

    /// The file ID used for training. You can retrieve the training data with the [Files API](https://platform.openai.com/docs/api-reference/files/retrieve-contents).
    pub training_file: String,

    ///  The file ID used for validation. You can retrieve the validation results with the [Files API](https://platform.openai.com/docs/api-reference/files/retrieve-contents).
    pub validation_file: Option<String>,
}

#[derive(Debug, Serialize, Deserialize, Clone, PartialEq)]
pub struct ListPaginatedFineTuningJobsResponse {
    pub data: Vec<FineTuningJob>,
    pub has_more: bool,
    pub object: String,
}

#[derive(Debug, Serialize, Deserialize, Clone, PartialEq)]
pub struct ListFineTuningJobEventsResponse {
    pub data: Vec<FineTuningJobEvent>,
    pub object: String,
}

#[derive(Debug, Serialize, Deserialize, Clone, PartialEq)]
#[serde(rename_all = "lowercase")]
pub enum Level {
    Info,
    Warn,
    Error,
}

///Fine-tuning job event object
#[derive(Debug, Serialize, Deserialize, Clone, PartialEq)]
pub struct FineTuningJobEvent {
    pub id: String,
    pub created_at: u32,
    pub level: Level,
    pub message: String,
    pub object: String,
}

//// End Fine Tuning

#[derive(Debug, Deserialize, Clone, PartialEq, Serialize)]
pub struct DeleteModelResponse {
    pub id: String,
    pub object: String,
    pub deleted: bool,
}

#[derive(Debug, Serialize, Clone, PartialEq)]
#[serde(untagged)]
pub enum EmbeddingInput {
    String(String),
    StringArray(Vec<String>),
    // Minimum value is 0, maximum value is 100257 (inclusive).
    IntegerArray(Vec<u32>),
    ArrayOfIntegerArray(Vec<Vec<u32>>),
}

#[derive(Debug, Serialize, Default, Clone, PartialEq)]
#[serde(rename_all = "lowercase")]
pub enum EncodingFormat {
    #[default]
    Float,
    Base64,
}

#[derive(Debug, Serialize, Default, Clone, Builder, PartialEq)]
#[builder(name = "CreateEmbeddingRequestArgs")]
#[builder(pattern = "mutable")]
#[builder(setter(into, strip_option), default)]
#[builder(derive(Debug))]
#[builder(build_fn(error = "OpenAIError"))]
pub struct CreateEmbeddingRequest {
    /// ID of the model to use. You can use the
    /// [List models](https://platform.openai.com/docs/api-reference/models/list)
    /// API to see all of your available models, or see our
    /// [Model overview](https://platform.openai.com/docs/models/overview)
    /// for descriptions of them.
    pub model: String,

    /// Input text to embed, encoded as a string or array of tokens. To embed multiple
    ///  inputs in a single request, pass an array of strings or array of token arrays.
    ///  The input must not exceed the max input tokens for the model (8192 tokens for
    ///  `text-embedding-ada-002`) and cannot be an empty string.
    /// [Example Python code](https://cookbook.openai.com/examples/how_to_count_tokens_with_tiktoken) for counting tokens.
    pub input: EmbeddingInput,

    /// The format to return the embeddings in. Can be either `float` or [`base64`](https://pypi.org/project/pybase64/). Defaults to float
    #[serde(skip_serializing_if = "Option::is_none")]
    pub encoding_format: Option<EncodingFormat>,

    /// A unique identifier representing your end-user, which will help OpenAI
    ///  to monitor and detect abuse. [Learn more](https://platform.openai.com/docs/usage-policies/end-user-ids).
    #[serde(skip_serializing_if = "Option::is_none")]
    pub user: Option<String>,
}

/// Represents an embedding vector returned by embedding endpoint.
#[derive(Debug, Deserialize, Serialize, Clone, PartialEq)]
pub struct Embedding {
    /// The index of the embedding in the list of embeddings.
    pub index: u32,
    /// The object type, which is always "embedding".
    pub object: String,
    /// The embedding vector, which is a list of floats. The length of vector
    /// depends on the model as listed in the [embedding guide](https://platform.openai.com/docs/guides/embeddings).
    pub embedding: Vec<f32>,
}

#[derive(Debug, Deserialize, Serialize, Clone, PartialEq)]
pub struct EmbeddingUsage {
    /// The number of tokens used by the prompt.
    pub prompt_tokens: u32,
    /// The total number of tokens used by the request.
    pub total_tokens: u32,
}

#[derive(Debug, Deserialize, Clone, PartialEq, Serialize)]
pub struct CreateEmbeddingResponse {
    pub object: String,
    /// The name of the model used to generate the embedding.
    pub model: String,
    /// The list of embeddings generated by the model.
    pub data: Vec<Embedding>,
    /// The usage information for the request.
    pub usage: EmbeddingUsage,
}

#[derive(Debug, Serialize, Deserialize, Clone, Copy, Default, PartialEq)]
#[serde(rename_all = "lowercase")]
pub enum Role {
    System,
    #[default]
    User,
    Assistant,
    Tool,
    Function,
}

/// The name and arguments of a function that should be called, as generated by the model.
#[derive(Debug, Deserialize, Serialize, Clone, PartialEq)]
pub struct FunctionCall {
    /// The name of the function to call.
    pub name: String,
    /// The arguments to call the function with, as generated by the model in JSON format. Note that the model does not always generate valid JSON, and may hallucinate parameters not defined by your function schema. Validate the arguments in your code before calling your function.
    pub arguments: String,
}

#[derive(Debug, Serialize, Deserialize, Default, Clone, Builder, PartialEq)]
#[builder(name = "ChatCompletionRequestSystemMessageArgs")]
#[builder(pattern = "mutable")]
#[builder(setter(into, strip_option), default)]
#[builder(derive(Debug))]
#[builder(build_fn(error = "OpenAIError"))]
pub struct ChatCompletionRequestSystemMessage {
    /// The contents of the system message.
    pub content: Option<String>,
    /// The role of the messages author, in this case `system`.
    #[builder(default = "Role::System")]
    pub role: Role,
}

#[derive(Debug, Serialize, Deserialize, Default, Clone, Builder, PartialEq)]
#[builder(name = "ChatCompletionRequestMessageContentPartTextArgs")]
#[builder(pattern = "mutable")]
#[builder(setter(into, strip_option), default)]
#[builder(derive(Debug))]
#[builder(build_fn(error = "OpenAIError"))]
pub struct ChatCompletionRequestMessageContentPartText {
    #[builder(default = "\"text\".into()")]
    pub r#type: String,
    pub text: String,
}

#[derive(Debug, Serialize, Deserialize, Default, Clone, PartialEq)]
#[serde(rename_all = "lowercase")]
pub enum ImageUrlDetail {
    #[default]
    Auto,
    Low,
    High,
}

#[derive(Debug, Serialize, Deserialize, Default, Clone, Builder, PartialEq)]
#[builder(name = "ImageUrlArgs")]
#[builder(pattern = "mutable")]
#[builder(setter(into, strip_option), default)]
#[builder(derive(Debug))]
#[builder(build_fn(error = "OpenAIError"))]
pub struct ImageUrl {
    /// Either a URL of the image or the base64 encoded image data.
    pub url: String,
    /// Specifies the detail level of the image.
    pub detail: ImageUrlDetail,
}

#[derive(Debug, Serialize, Deserialize, Default, Clone, Builder, PartialEq)]
#[builder(name = "ChatCompletionRequestMessageContentPartImageArgs")]
#[builder(pattern = "mutable")]
#[builder(setter(into, strip_option), default)]
#[builder(derive(Debug))]
#[builder(build_fn(error = "OpenAIError"))]
pub struct ChatCompletionRequestMessageContentPartImage {
    #[builder(default = "\"image_url\".into()")]
    pub r#type: String,
    pub image_url: ImageUrl,
}

#[derive(Debug, Serialize, Deserialize, Clone, PartialEq)]
#[serde(untagged)]
pub enum ChatCompletionRequestMessageContentPart {
    Text(ChatCompletionRequestMessageContentPartText),
    Image(ChatCompletionRequestMessageContentPartImage),
}

#[derive(Debug, Serialize, Deserialize, Clone, PartialEq)]
#[serde(untagged)]
pub enum ChatCompletionRequestUserMessageContent {
    /// The text contents of the message.
    Text(String),
    ///  An array of content parts with a defined type, each can be of type `text` or `image_url`
    /// when passing in images. You can pass multiple images by adding multiple `image_url` content parts.
    ///  Image input is only supported when using the `gpt-4-visual-preview` model.
    Array(Vec<ChatCompletionRequestMessageContentPart>),
}

#[derive(Debug, Serialize, Deserialize, Default, Clone, Builder, PartialEq)]
#[builder(name = "ChatCompletionRequestUserMessageArgs")]
#[builder(pattern = "mutable")]
#[builder(setter(into, strip_option), default)]
#[builder(derive(Debug))]
#[builder(build_fn(error = "OpenAIError"))]
pub struct ChatCompletionRequestUserMessage {
    /// The contents of the user message.
    pub content: Option<ChatCompletionRequestUserMessageContent>,
    /// The role of the messages author, in this case `user`.
    #[builder(default = "Role::User")]
    pub role: Role,
}

#[derive(Debug, Serialize, Deserialize, Default, Clone, Builder, PartialEq)]
#[builder(name = "ChatCompletionRequestAssistantMessageArgs")]
#[builder(pattern = "mutable")]
#[builder(setter(into, strip_option), default)]
#[builder(derive(Debug))]
#[builder(build_fn(error = "OpenAIError"))]
pub struct ChatCompletionRequestAssistantMessage {
    /// The contents of the assistant message.
    pub content: Option<String>,
    /// The role of the messages author, in this case `assistant`.
    #[builder(default = "Role::Assistant")]
    pub role: Role,
    #[serde(skip_serializing_if = "Option::is_none")]
    pub tool_calls: Option<Vec<ChatCompletionMessageToolCall>>,
    /// Deprecated and replaced by `tool_calls`. The name and arguments of a function that should be called, as generated by the model.
    #[deprecated]
    #[serde(skip_serializing_if = "Option::is_none")]
    pub function_call: Option<FunctionCall>,
}

/// Tool message
#[derive(Debug, Serialize, Deserialize, Default, Clone, Builder, PartialEq)]
#[builder(name = "ChatCompletionRequestToolMessageArgs")]
#[builder(pattern = "mutable")]
#[builder(setter(into, strip_option), default)]
#[builder(derive(Debug))]
#[builder(build_fn(error = "OpenAIError"))]
pub struct ChatCompletionRequestToolMessage {
    /// The role of the messages author, in this case `tool`.
    #[builder(default = "Role::Tool")]
    pub role: Role,
    /// The contents of the tool message.
    pub content: Option<String>,
    pub tool_call_id: String,
}

#[derive(Debug, Serialize, Deserialize, Default, Clone, Builder, PartialEq)]
#[builder(name = "ChatCompletionRequestFunctionMessageArgs")]
#[builder(pattern = "mutable")]
#[builder(setter(into, strip_option), default)]
#[builder(derive(Debug))]
#[builder(build_fn(error = "OpenAIError"))]
pub struct ChatCompletionRequestFunctionMessage {
    /// The role of the messages author, in this case `function`.
    #[builder(default = "Role::Function")]
    pub role: Role,
    /// The return value from the function call, to return to the model.
    pub content: Option<String>,
    /// The name of the function to call.
    pub name: String,
}

#[derive(Debug, Serialize, Deserialize, Clone, PartialEq)]
#[serde(untagged)]
pub enum ChatCompletionRequestMessage {
    System(ChatCompletionRequestSystemMessage),
    User(ChatCompletionRequestUserMessage),
    Assistant(ChatCompletionRequestAssistantMessage),
    Tool(ChatCompletionRequestToolMessage),
    Function(ChatCompletionRequestFunctionMessage),
}

#[derive(Debug, Deserialize, Serialize, Clone, PartialEq)]
pub struct ChatCompletionMessageToolCall {
    /// The ID of the tool call.
    pub id: String,
    /// The type of the tool. Currently, only `function` is supported.
    pub r#type: ChatCompletionToolType,
    /// The function that the model called.
    pub function: FunctionCall,
}

/// A chat completion message generated by the model.
#[derive(Debug, Deserialize, Serialize, Clone, PartialEq)]
pub struct ChatCompletionResponseMessage {
    /// The contents of the message.
    pub content: Option<String>,

    /// The tool calls generated by the model, such as function calls.
    pub tool_calls: Option<Vec<ChatCompletionMessageToolCall>>,

    /// The role of the author of this message.
    pub role: Role,

    /// Deprecated and replaced by `tool_calls`.
    /// The name and arguments of a function that should be called, as generated by the model.
    #[deprecated]
    pub function_call: Option<FunctionCall>,
}

#[derive(Clone, Serialize, Default, Debug, Deserialize, Builder, PartialEq)]
#[builder(name = "ChatCompletionFunctionsArgs")]
#[builder(pattern = "mutable")]
#[builder(setter(into, strip_option), default)]
#[builder(derive(Debug))]
#[builder(build_fn(error = "OpenAIError"))]
pub struct ChatCompletionFunctions {
    /// The name of the function to be called. Must be a-z, A-Z, 0-9, or contain underscores and dashes, with a maximum length of 64.
    pub name: String,
    /// A description of what the function does, used by the model to choose when and how to call the function.
    #[serde(skip_serializing_if = "Option::is_none")]
    pub description: Option<String>,
    /// The parameters the functions accepts, described as a JSON Schema object.
    /// See the [guide](https://platform.openai.com/docs/guides/gpt/function-calling) for examples,
    /// and the [JSON Schema reference](https://json-schema.org/understanding-json-schema/) for
    /// documentation about the format.
    ///
    /// To describe a function that accepts no parameters, provide the
    /// value `{\"type\": \"object\", \"properties\": {}}`.
    pub parameters: serde_json::Value,
}

#[derive(Debug, Deserialize, Serialize, Clone, PartialEq)]
#[serde(rename_all = "snake_case")]
pub enum ChatCompletionResponseFormatType {
    Text,
    JsonObject,
}

#[derive(Debug, Deserialize, Serialize, Clone, PartialEq)]
pub struct ChatCompletionResponseFormat {
    /// Setting to `json_object` enables JSON mode. This guarantees that the message the model generates is valid JSON.
    ///
    /// Note that your system prompt must still instruct the model to produce JSON, and to help ensure you don't forget,
    /// the API will throw an error if the string `JSON` does not appear in your system message. Also note that the message
    /// content may be partial (i.e. cut off) if `finish_reason="length"`, which indicates the generation
    /// exceeded `max_tokens` or the conversation exceeded the max context length.
    ///
    /// Must be one of `text` or `json_object`.
    pub r#type: ChatCompletionResponseFormatType,
}

#[derive(Clone, Serialize, Default, Debug, Deserialize, PartialEq)]
#[serde(rename_all = "lowercase")]
pub enum ChatCompletionToolType {
    #[default]
    Function,
}

#[derive(Clone, Serialize, Default, Debug, Builder, Deserialize, PartialEq)]
#[builder(name = "ChatCompletionToolArgs")]
#[builder(pattern = "mutable")]
#[builder(setter(into, strip_option), default)]
#[builder(derive(Debug))]
#[builder(build_fn(error = "OpenAIError"))]
pub struct ChatCompletionTool {
    #[builder(default = "ChatCompletionToolType::Function")]
    pub r#type: ChatCompletionToolType,
    pub function: ChatCompletionFunctions,
}

#[derive(Clone, Serialize, Default, Debug, Deserialize, PartialEq)]
pub struct FunctionName {
    /// The name of the function to call.
    pub name: String,
}

/// Specifies a tool the model should use. Use to force the model to call a specific function.
#[derive(Clone, Serialize, Default, Debug, Deserialize, PartialEq)]
pub struct ChatCompletionNamedToolChoice {
    /// The type of the tool. Currently, only `function` is supported.
    pub r#type: ChatCompletionToolType,

    pub function: FunctionName,
}

/// Controls which (if any) function is called by the model.
/// `none` means the model will not call a function and instead generates a message.
/// `auto` means the model can pick between generating a message or calling a function.
/// Specifying a particular function via `{"type: "function", "function": {"name": "my_function"}}` forces the model to call that function.

/// `none` is the default when no functions are present. `auto` is the default if functions are present.
#[derive(Clone, Serialize, Default, Debug, Deserialize, PartialEq)]
pub enum ChatCompletionToolChoiceOption {
    #[default]
    None,
    Auto,
    #[serde(untagged)]
    Named(ChatCompletionNamedToolChoice),
}

#[derive(Clone, Serialize, Default, Debug, Builder, Deserialize, PartialEq)]
#[builder(name = "CreateChatCompletionRequestArgs")]
#[builder(pattern = "mutable")]
#[builder(setter(into, strip_option), default)]
#[builder(derive(Debug))]
#[builder(build_fn(error = "OpenAIError"))]
pub struct CreateChatCompletionRequest {
    /// A list of messages comprising the conversation so far. [Example Python code](https://cookbook.openai.com/examples/how_to_format_inputs_to_chatgpt_models).
    pub messages: Vec<ChatCompletionRequestMessage>, // min: 1

    /// ID of the model to use.
    /// See the [model endpoint compatibility](https://platform.openai.com/docs/models/model-endpoint-compatibility) table for details on which models work with the Chat API.
    pub model: String,

    /// Number between -2.0 and 2.0. Positive values penalize new tokens based on their existing frequency in the text so far, decreasing the model's likelihood to repeat the same line verbatim.
    ///
    /// [See more information about frequency and presence penalties.](https://platform.openai.com/docs/api-reference/parameter-details)
    #[serde(skip_serializing_if = "Option::is_none")]
    pub frequency_penalty: Option<f32>, // min: -2.0, max: 2.0, default: 0

    /// Modify the likelihood of specified tokens appearing in the completion.
    ///
    /// Accepts a json object that maps tokens (specified by their token ID in the tokenizer) to an associated bias value from -100 to 100.
    /// Mathematically, the bias is added to the logits generated by the model prior to sampling.
    /// The exact effect will vary per model, but values between -1 and 1 should decrease or increase likelihood of selection;
    /// values like -100 or 100 should result in a ban or exclusive selection of the relevant token.
    #[serde(skip_serializing_if = "Option::is_none")]
    pub logit_bias: Option<HashMap<String, serde_json::Value>>, // default: null

    /// The maximum number of [tokens](https://platform.openai.com/tokenizer) to generate in the chat completion.
    ///
    /// The total length of input tokens and generated tokens is limited by the model's context length. [Example Python code](https://github.com/openai/openai-cookbook/blob/main/examples/How_to_count_tokens_with_tiktoken.ipynb) for counting tokens.
    #[serde(skip_serializing_if = "Option::is_none")]
    pub max_tokens: Option<u16>,

    /// How many chat completion choices to generate for each input message.
    #[serde(skip_serializing_if = "Option::is_none")]
    pub n: Option<u8>, // min:1, max: 128, default: 1

    /// Number between -2.0 and 2.0. Positive values penalize new tokens based on whether they appear in the text so far, increasing the model's likelihood to talk about new topics.
    ///
    /// [See more information about frequency and presence penalties.](https://platform.openai.com/docs/api-reference/parameter-details)
    #[serde(skip_serializing_if = "Option::is_none")]
    pub presence_penalty: Option<f32>, // min: -2.0, max: 2.0, default 0

    /// An object specifying the format that the model must output.
    ///
    /// Setting to `{ "type": "json_object" }` enables JSON mode, which guarantees the message the model generates is valid JSON.
    ///
    /// **Important:** when using JSON mode, you **must** also instruct the model to produce JSON yourself via a system or user message. Without this, the model may generate an unending stream of whitespace until the generation reaches the token limit, resulting in increased latency and appearance of a "stuck" request. Also note that the message content may be partially cut off if `finish_reason="length"`, which indicates the generation exceeded `max_tokens` or the conversation exceeded the max context length.
    #[serde(skip_serializing_if = "Option::is_none")]
    pub response_format: Option<ChatCompletionResponseFormat>,

    ///  This feature is in Beta.
    /// If specified, our system will make a best effort to sample deterministically, such that repeated requests
    /// with the same `seed` and parameters should return the same result.
    /// Determinism is not guaranteed, and you should refer to the `system_fingerprint` response parameter to monitor changes in the backend.
    #[serde(skip_serializing_if = "Option::is_none")]
    pub seed: Option<i64>,

    /// Up to 4 sequences where the API will stop generating further tokens.
    #[serde(skip_serializing_if = "Option::is_none")]
    pub stop: Option<Stop>,

    /// If set, partial message deltas will be sent, like in ChatGPT.
    /// Tokens will be sent as data-only [server-sent events](https://developer.mozilla.org/en-US/docs/Web/API/Server-sent_events/Using_server-sent_events#Event_stream_format)
    /// as they become available, with the stream terminated by a `data: [DONE]` message. [Example Python code](https://cookbook.openai.com/examples/how_to_stream_completions).
    #[serde(skip_serializing_if = "Option::is_none")]
    pub stream: Option<bool>,

    /// What sampling temperature to use, between 0 and 2. Higher values like 0.8 will make the output more random,
    /// while lower values like 0.2 will make it more focused and deterministic.
    ///
    /// We generally recommend altering this or `top_p` but not both.
    #[serde(skip_serializing_if = "Option::is_none")]
    pub temperature: Option<f32>, // min: 0, max: 2, default: 1,

    /// An alternative to sampling with temperature, called nucleus sampling,
    /// where the model considers the results of the tokens with top_p probability mass.
    /// So 0.1 means only the tokens comprising the top 10% probability mass are considered.
    ///
    ///  We generally recommend altering this or `temperature` but not both.
    #[serde(skip_serializing_if = "Option::is_none")]
    pub top_p: Option<f32>, // min: 0, max: 1, default: 1

    /// A list of tools the model may call. Currently, only functions are supported as a tool.
    /// Use this to provide a list of functions the model may generate JSON inputs for.
    #[serde(skip_serializing_if = "Option::is_none")]
    pub tools: Option<Vec<ChatCompletionTool>>,

    #[serde(skip_serializing_if = "Option::is_none")]
    pub tool_choice: Option<ChatCompletionToolChoiceOption>,

    /// A unique identifier representing your end-user, which can help OpenAI to monitor and detect abuse. [Learn more](https://platform.openai.com/docs/guides/safety-best-practices/end-user-ids).
    #[serde(skip_serializing_if = "Option::is_none")]
    pub user: Option<String>,

    /// Controls how the model responds to function calls.
    /// "none" means the model does not call a function, and responds to the end-user.
    /// "auto" means the model can pick between an end-user or calling a function.
    /// Specifying a particular function via `{"name":\ "my_function"}` forces the model to call that function.
    /// "none" is the default when no functions are present. "auto" is the default if functions are present.
    #[deprecated]
    #[serde(skip_serializing_if = "Option::is_none")]
    pub function_call: Option<ChatCompletionFunctionCall>,

    /// A list of functions the model may generate JSON inputs for.
    #[deprecated]
    #[serde(skip_serializing_if = "Option::is_none")]
    pub functions: Option<Vec<ChatCompletionFunctions>>,
}

#[derive(Debug, Serialize, Deserialize, Clone, Copy, PartialEq)]
#[serde(rename_all = "snake_case")]
pub enum FinishReason {
    Stop,
    Length,
    ToolCalls,
    ContentFilter,
    FunctionCall,
}

#[derive(Debug, Deserialize, Serialize, Clone, PartialEq)]
pub struct ChatChoice {
    /// The index of the choice in the list of choices.
    pub index: u32,
    pub message: ChatCompletionResponseMessage,
    /// The reason the model stopped generating tokens. This will be `stop` if the model hit a natural stop point or a provided stop sequence,
    /// `length` if the maximum number of tokens specified in the request was reached,
    /// `content_filter` if content was omitted due to a flag from our content filters,
    /// `tool_calls` if the model called a tool, or `function_call` (deprecated) if the model called a function.
    pub finish_reason: Option<FinishReason>,
}

/// Represents a chat completion response returned by model, based on the provided input.
#[derive(Debug, Deserialize, Clone, PartialEq, Serialize)]
pub struct CreateChatCompletionResponse {
    /// A unique identifier for the chat completion.
    pub id: String,
    /// A list of chat completion choices. Can be more than one if `n` is greater than 1.
    pub choices: Vec<ChatChoice>,
    /// The Unix timestamp (in seconds) of when the chat completion was created.
    pub created: u32,
    /// The model used for the chat completion.
    pub model: String,
    /// This fingerprint represents the backend configuration that the model runs with.
    ///
    /// Can be used in conjunction with the `seed` request parameter to understand when backend changes have been made that might impact determinism.
    pub system_fingerprint: Option<String>,

    /// The object type, which is always `chat.completion`.
    pub object: String,
    pub usage: Option<CompletionUsage>,
}

/// Parsed server side events stream until an \[DONE\] is received from server.
pub type ChatCompletionResponseStream = OpenAIEventStream<CreateChatCompletionStreamResponse>;

#[derive(Debug, Deserialize, Serialize, Clone, PartialEq)]
pub struct FunctionCallStream {
    /// The name of the function to call.
    pub name: Option<String>,
    /// The arguments to call the function with, as generated by the model in JSON format.
    /// Note that the model does not always generate valid JSON, and may hallucinate
    /// parameters not defined by your function schema. Validate the arguments in your
    /// code before calling your function.
    pub arguments: Option<String>,
}

#[derive(Debug, Deserialize, Serialize, Clone, PartialEq)]
pub struct ChatCompletionMessageToolCallChunk {
    pub index: i32,
    /// The ID of the tool call.
    pub id: Option<String>,
    /// The type of the tool. Currently, only `function` is supported.
    pub r#type: Option<ChatCompletionToolType>,
    pub function: Option<FunctionCallStream>,
}

/// A chat completion delta generated by streamed model responses.
#[derive(Debug, Deserialize, Serialize, Clone, PartialEq)]
pub struct ChatCompletionStreamResponseDelta {
    /// The contents of the chunk message.
    pub content: Option<String>,
    /// The name and arguments of a function that should be called, as generated by the model.
    #[deprecated]
    pub function_call: Option<FunctionCallStream>,

    pub tool_calls: Option<Vec<ChatCompletionMessageToolCallChunk>>,
    /// The role of the author of this message.
    pub role: Option<Role>,
}

#[derive(Debug, Deserialize, Serialize, Clone, PartialEq)]
pub struct ChatCompletionResponseStreamMessage {
    /// The index of the choice in the list of choices.
    pub index: u32,
    pub delta: ChatCompletionStreamResponseDelta,
    pub finish_reason: Option<FinishReason>,
}

#[derive(Debug, Deserialize, Clone, PartialEq, Serialize)]
/// Represents a streamed chunk of a chat completion response returned by model, based on the provided input.
pub struct CreateChatCompletionStreamResponse {
    /// A unique identifier for the chat completion. Each chunk has the same ID.
    pub id: String,
    /// A list of chat completion choices. Can be more than one if `n` is greater than 1.
    pub choices: Vec<ChatCompletionResponseStreamMessage>,

    /// The Unix timestamp (in seconds) of when the chat completion was created. Each chunk has the same timestamp.
    pub created: u32,
    /// The model to generate the completion.
    pub model: String,
    /// This fingerprint represents the backend configuration that the model runs with.
    /// Can be used in conjunction with the `seed` request parameter to understand when backend changes have been made that might impact determinism.
    pub system_fingerprint: Option<String>,
    /// The object type, which is always `chat.completion.chunk`.
    pub object: String,
}

#[cfg(feature = "tokio")]
#[derive(Debug, Default, Clone, PartialEq)]
pub struct AudioInput {
    pub path: PathBuf,
}

#[cfg(feature = "tokio")]
#[derive(Debug, Serialize, Default, Clone, Copy, PartialEq)]
#[serde(rename_all = "snake_case")]
pub enum AudioResponseFormat {
    #[default]
    Json,
    Text,
    Srt,
    VerboseJson,
    Vtt,
}

<<<<<<< HEAD
#[cfg(feature = "tokio")]
=======
#[derive(Debug, Serialize, Default, Clone, Copy, PartialEq)]
#[serde(rename_all = "snake_case")]
pub enum SpeechResponseFormat {
    #[default]
    Mp3,
    Opus,
    Aac,
    Flac,
}

#[derive(Debug, Default, Serialize, Clone, PartialEq)]
#[serde(rename_all = "lowercase")]
#[non_exhaustive]
pub enum Voice {
    #[default]
    Alloy,
    Echo,
    Fable,
    Onyx,
    Nova,
    Shimmer,
    #[serde(untagged)]
    Other(String),
}

#[derive(Debug, Default, Serialize, Clone, PartialEq)]
pub enum SpeechModel {
    #[default]
    #[serde(rename = "tts-1")]
    Tts1,
    #[serde(rename = "tts-1-hd")]
    Tts1Hd,
    #[serde(untagged)]
    Other(String),
}

>>>>>>> 51febc5d
#[derive(Clone, Default, Debug, Builder, PartialEq)]
#[builder(name = "CreateTranscriptionRequestArgs")]
#[builder(pattern = "mutable")]
#[builder(setter(into, strip_option), default)]
#[builder(derive(Debug))]
#[builder(build_fn(error = "OpenAIError"))]
pub struct CreateTranscriptionRequest {
    /// The audio file to transcribe, in one of these formats: mp3, mp4, mpeg, mpga, m4a, wav, or webm.
    pub file: AudioInput,

    /// ID of the model to use. Only `whisper-1` is currently available.
    pub model: String,

    /// An optional text to guide the model's style or continue a previous audio segment. The [prompt](https://platform.openai.com/docs/guides/speech-to-text/prompting) should match the audio language.
    pub prompt: Option<String>,

    /// The format of the transcript output, in one of these options: json, text, srt, verbose_json, or vtt.
    pub response_format: Option<AudioResponseFormat>,

    /// The sampling temperature, between 0 and 1. Higher values like 0.8 will make the output more random, while lower values like 0.2 will make it more focused and deterministic. If set to 0, the model will use [log probability](https://en.wikipedia.org/wiki/Log_probability) to automatically increase the temperature until certain thresholds are hit.
    pub temperature: Option<f32>, // default: 0

    /// The language of the input audio. Supplying the input language in [ISO-639-1](https://en.wikipedia.org/wiki/List_of_ISO_639-1_codes) format will improve accuracy and latency.
    pub language: Option<String>,
}

#[cfg(feature = "tokio")]
#[derive(Debug, Deserialize, Clone, Serialize)]
pub struct CreateTranscriptionResponse {
    pub text: String,
}

<<<<<<< HEAD
#[cfg(feature = "tokio")]
=======
#[derive(Clone, Default, Debug, Builder, PartialEq, Serialize)]
#[builder(name = "CreateSpeechRequestArgs")]
#[builder(pattern = "mutable")]
#[builder(setter(into, strip_option), default)]
#[builder(derive(Debug))]
#[builder(build_fn(error = "OpenAIError"))]
pub struct CreateSpeechRequest {
    /// The text to generate audio for. The maximum length is 4096 characters.
    pub input: String,

    /// One of the available [TTS models](https://platform.openai.com/docs/models/tts): `tts-1` or `tts-1-hd`
    pub model: SpeechModel,

    /// The voice to use when generating the audio. Supported voices are `alloy`, `echo`, `fable`, `onyx`, `nova`, and `shimmer`.
    pub voice: Voice,

    /// The format to audio in. Supported formats are mp3, opus, aac, and flac.
    #[serde(skip_serializing_if = "Option::is_none")]
    pub response_format: Option<SpeechResponseFormat>,

    /// The speed of the generated audio. Select a value from 0.25 to 4.0. 1.0 is the default.
    #[serde(skip_serializing_if = "Option::is_none")]
    pub speed: Option<f32>, // default: 1.0
}

>>>>>>> 51febc5d
#[derive(Clone, Default, Debug, Builder, PartialEq)]
#[builder(name = "CreateTranslationRequestArgs")]
#[builder(pattern = "mutable")]
#[builder(setter(into, strip_option), default)]
#[builder(derive(Debug))]
#[builder(build_fn(error = "OpenAIError"))]
pub struct CreateTranslationRequest {
    /// The audio file to transcribe, in one of these formats: mp3, mp4, mpeg, mpga, m4a, wav, or webm.
    pub file: AudioInput,

    /// ID of the model to use. Only `whisper-1` is currently available.
    pub model: String,

    /// An optional text to guide the model's style or continue a previous audio segment. The [prompt](https://platform.openai.com/docs/guides/speech-to-text/prompting) should be in English.
    pub prompt: Option<String>,

    /// The format of the transcript output, in one of these options: json, text, srt, verbose_json, or vtt.
    pub response_format: Option<AudioResponseFormat>,

    /// The sampling temperature, between 0 and 1. Higher values like 0.8 will make the output more random, while lower values like 0.2 will make it more focused and deterministic. If set to 0, the model will use [log probability](https://en.wikipedia.org/wiki/Log_probability) to automatically increase the temperature until certain thresholds are hit.
    pub temperature: Option<f32>, // default: 0
}

#[cfg(feature = "tokio")]
#[derive(Debug, Deserialize, Clone, PartialEq, Serialize)]
pub struct CreateTranslationResponse {
    pub text: String,
}

#[derive(Debug, Clone)]
pub struct CreateSpeechResponse {
    pub bytes: Bytes,
}<|MERGE_RESOLUTION|>--- conflicted
+++ resolved
@@ -302,9 +302,6 @@
     B64Json,
 }
 
-<<<<<<< HEAD
-#[cfg(feature = "tokio")]
-=======
 #[derive(Debug, Serialize, Default, Clone, PartialEq)]
 pub enum ImageModel {
     #[default]
@@ -332,7 +329,7 @@
     Natural,
 }
 
->>>>>>> 51febc5d
+#[cfg(feature = "tokio")]
 #[derive(Debug, Clone, Serialize, Default, Builder, PartialEq)]
 #[builder(name = "CreateImageRequestArgs")]
 #[builder(pattern = "mutable")]
@@ -1618,9 +1615,6 @@
     Vtt,
 }
 
-<<<<<<< HEAD
-#[cfg(feature = "tokio")]
-=======
 #[derive(Debug, Serialize, Default, Clone, Copy, PartialEq)]
 #[serde(rename_all = "snake_case")]
 pub enum SpeechResponseFormat {
@@ -1657,7 +1651,7 @@
     Other(String),
 }
 
->>>>>>> 51febc5d
+#[cfg(feature = "tokio")]
 #[derive(Clone, Default, Debug, Builder, PartialEq)]
 #[builder(name = "CreateTranscriptionRequestArgs")]
 #[builder(pattern = "mutable")]
@@ -1690,9 +1684,6 @@
     pub text: String,
 }
 
-<<<<<<< HEAD
-#[cfg(feature = "tokio")]
-=======
 #[derive(Clone, Default, Debug, Builder, PartialEq, Serialize)]
 #[builder(name = "CreateSpeechRequestArgs")]
 #[builder(pattern = "mutable")]
@@ -1718,7 +1709,7 @@
     pub speed: Option<f32>, // default: 1.0
 }
 
->>>>>>> 51febc5d
+#[cfg(feature = "tokio")]
 #[derive(Clone, Default, Debug, Builder, PartialEq)]
 #[builder(name = "CreateTranslationRequestArgs")]
 #[builder(pattern = "mutable")]
