--- conflicted
+++ resolved
@@ -34,33 +34,23 @@
     /// of unsupported parameters in reasoning models,
     ///
     /// [refer to the reasoning guide](https://platform.openai.com/docs/guides/reasoning).
-<<<<<<< HEAD
-=======
     ///
     /// byot: You must ensure "stream: false" in serialized `request`
     #[crate::byot(
         T0 = serde::Serialize,
         R = serde::de::DeserializeOwned
     )]
->>>>>>> 638bf754
     pub async fn create(
         &self,
         request: CreateChatCompletionRequest,
     ) -> Result<CreateChatCompletionResponse, OpenAIError> {
-<<<<<<< HEAD
-        if request.stream.is_some_and(|b| b) {
-            return Err(OpenAIError::InvalidArgument(
-                "When stream is true, use Chat::create_stream".into(),
-            ));
-=======
         #[cfg(not(feature = "byot"))]
         {
-            if request.stream.is_some() && request.stream.unwrap() {
+            if request.stream.is_some_and(|b| b) {
                 return Err(OpenAIError::InvalidArgument(
                     "When stream is true, use Chat::create_stream".into(),
                 ));
             }
->>>>>>> 638bf754
         }
         self.client.post("/chat/completions", request).await
     }
@@ -83,23 +73,13 @@
         &self,
         mut request: CreateChatCompletionRequest,
     ) -> Result<ChatCompletionResponseStream, OpenAIError> {
-<<<<<<< HEAD
-        if request.stream.is_some_and(|b| !b) {
-            return Err(OpenAIError::InvalidArgument(
-                "When stream is false, use Chat::create".into(),
-            ));
-        }
-
-        request.stream = Some(true);
-=======
         #[cfg(not(feature = "byot"))]
         {
-            if request.stream.is_some() && !request.stream.unwrap() {
+            if request.stream.is_some_and(|b| !b) {
                 return Err(OpenAIError::InvalidArgument(
                     "When stream is false, use Chat::create".into(),
                 ));
             }
->>>>>>> 638bf754
 
             request.stream = Some(true);
         }
