--- conflicted
+++ resolved
@@ -8,15 +8,9 @@
 
 /// Given a list of messages comprising a conversation, the model will return a response.
 ///
-<<<<<<< HEAD
-/// Related guide: [Chat completions](https://platform.openai.com/docs/guides/gpt)
+/// Related guide: [Chat completions](https://platform.openai.com//docs/guides/text-generation)
 pub struct Chat<'c> {
     client: &'c Client,
-=======
-/// Related guide: [Chat completions](https://platform.openai.com//docs/guides/text-generation)
-pub struct Chat<'c, C: Config> {
-    client: &'c Client<C>,
->>>>>>> f28303b3
 }
 
 impl<'c> Chat<'c> {
