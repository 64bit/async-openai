--- conflicted
+++ resolved
@@ -1,11 +1,7 @@
 use crate::{
     config::Config,
     error::OpenAIError,
-<<<<<<< HEAD
     types::{CreateEmbeddingRequest, CreateEmbeddingResponse, EncodingFormat},
-=======
-    types::{CreateBase64EmbeddingResponse, CreateEmbeddingRequest, CreateEmbeddingResponse},
->>>>>>> 638bf754
     Client,
 };
 
@@ -33,22 +29,6 @@
         &self,
         request: CreateEmbeddingRequest,
     ) -> Result<CreateEmbeddingResponse, OpenAIError> {
-<<<<<<< HEAD
-        self.client.post("/embeddings", request).await
-    }
-
-    /// Creates an embedding vector representing the input text.
-    ///
-    /// The response will contain the embedding in float-vector format.
-    pub async fn create_float(
-        &self,
-        request: CreateEmbeddingRequest,
-    ) -> Result<CreateEmbeddingResponse, OpenAIError> {
-        if matches!(request.encoding_format, Some(EncodingFormat::Base64)) {
-            return Err(OpenAIError::InvalidArgument(
-                "When encoding_format is base64, use Embeddings::create_base64".into(),
-            ));
-=======
         #[cfg(not(feature = "byot"))]
         {
             if matches!(request.encoding_format, Some(EncodingFormat::Base64)) {
@@ -56,7 +36,24 @@
                     "When encoding_format is base64, use Embeddings::create_base64".into(),
                 ));
             }
->>>>>>> 638bf754
+        }
+        self.client.post("/embeddings", request).await
+    }
+
+    /// Creates an embedding vector representing the input text.
+    ///
+    /// The response will contain the embedding in float-vector format.
+    pub async fn create_float(
+        &self,
+        request: CreateEmbeddingRequest,
+    ) -> Result<CreateEmbeddingResponse, OpenAIError> {
+        #[cfg(not(feature = "byot"))]
+        {
+            if matches!(request.encoding_format, Some(EncodingFormat::Base64)) {
+                return Err(OpenAIError::InvalidArgument(
+                    "When encoding_format is base64, use Embeddings::create_base64".into(),
+                ));
+            }
         }
         self.client.post("/embeddings", request).await
     }
@@ -70,22 +67,14 @@
     pub async fn create_base64(
         &self,
         request: CreateEmbeddingRequest,
-<<<<<<< HEAD
     ) -> Result<CreateEmbeddingResponse, OpenAIError> {
-        if !matches!(request.encoding_format, Some(EncodingFormat::Base64)) {
-            return Err(OpenAIError::InvalidArgument(
-                "When encoding_format is not base64, use Embeddings::create_float".into(),
-            ));
-=======
-    ) -> Result<CreateBase64EmbeddingResponse, OpenAIError> {
         #[cfg(not(feature = "byot"))]
         {
             if !matches!(request.encoding_format, Some(EncodingFormat::Base64)) {
                 return Err(OpenAIError::InvalidArgument(
-                    "When encoding_format is not base64, use Embeddings::create".into(),
+                    "When encoding_format is not base64, use Embeddings::create_float".into(),
                 ));
             }
->>>>>>> 638bf754
         }
         self.client.post("/embeddings", request).await
     }
