--- conflicted
+++ resolved
@@ -103,27 +103,16 @@
     pub error: ApiError,
 }
 
-<<<<<<< HEAD
-impl From<serde_json::Error> for OpenAIError {
-    fn from(e: serde_json::Error) -> Self {
-        OpenAIError::JSONDeserialize(e)
-    }
-}
+#[cfg(feature = "_api")]
+pub(crate) fn map_deserialization_error(e: serde_json::Error, bytes: &[u8]) -> OpenAIError {
+    let json_content = String::from_utf8_lossy(bytes);
+    tracing::error!("failed deserialization of: {}", json_content);
 
-pub(crate) fn map_deserialization_error(e: serde_json::Error, bytes: &[u8]) -> OpenAIError {
-    OpenAIError::JSONDeserialize(e)
+    OpenAIError::JSONDeserialize(e, json_content.to_string())
 }
 
 impl From<reqwest_eventsource::Error> for OpenAIError {
     fn from(e: reqwest_eventsource::Error) -> Self {
         OpenAIError::StreamError(e.to_string())
     }
-=======
-#[cfg(feature = "_api")]
-pub(crate) fn map_deserialization_error(e: serde_json::Error, bytes: &[u8]) -> OpenAIError {
-    let json_content = String::from_utf8_lossy(bytes);
-    tracing::error!("failed deserialization of: {}", json_content);
-
-    OpenAIError::JSONDeserialize(e, json_content.to_string())
->>>>>>> e258d310
 }