--- conflicted
+++ resolved
@@ -6,15 +6,9 @@
 
 /// Given a input text, outputs if the model classifies it as violating OpenAI's content policy.
 ///
-<<<<<<< HEAD
-/// Related guide: [Moderations](https://platform.openai.com/docs/guides/moderation/overview)
+/// Related guide: [Moderations](https://platform.openai.com/docs/guides/moderation)
 pub struct Moderations<'c> {
     client: &'c Client,
-=======
-/// Related guide: [Moderations](https://platform.openai.com/docs/guides/moderation)
-pub struct Moderations<'c, C: Config> {
-    client: &'c Client<C>,
->>>>>>> 83d41280
 }
 
 impl<'c> Moderations<'c> {
