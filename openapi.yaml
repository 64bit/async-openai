openapi: 3.0.0
info:
  title: OpenAI API
  description: The OpenAI REST API. Please see https://platform.openai.com/docs/api-reference for more details.
  version: "2.0.0"
  termsOfService: https://openai.com/policies/terms-of-use
  contact:
    name: OpenAI Support
    url: https://help.openai.com/
  license:
    name: MIT
    url: https://github.com/openai/openai-openapi/blob/master/LICENSE
servers:
  - url: https://api.openai.com/v1
tags:
  - name: Assistants
    description: Build Assistants that can call models and use tools.
  - name: Audio
    description: Learn how to turn audio into text or text into audio.
  - name: Chat
    description: Given a list of messages comprising a conversation, the model will return a response.
  - name: Completions
    description: Given a prompt, the model will return one or more predicted completions, and can also return the probabilities of alternative tokens at each position.
  - name: Embeddings
    description: Get a vector representation of a given input that can be easily consumed by machine learning models and algorithms.
  - name: Fine-tuning
    description: Manage fine-tuning jobs to tailor a model to your specific training data.
  - name: Files
    description: Files are used to upload documents that can be used with features like Assistants and Fine-tuning.
  - name: Images
    description: Given a prompt and/or an input image, the model will generate a new image.
  - name: Models
    description: List and describe the various models available in the API.
  - name: Moderations
    description: Given a input text, outputs if the model classifies it as violating OpenAI's content policy.
paths:
  # Note: When adding an endpoint, make sure you also add it in the `groups` section, in the end of this file,
  # under the appropriate group
  /chat/completions:
    post:
      operationId: createChatCompletion
      tags:
        - Chat
      summary: Creates a model response for the given chat conversation.
      requestBody:
        required: true
        content:
          application/json:
            schema:
              $ref: "#/components/schemas/CreateChatCompletionRequest"
      responses:
        "200":
          description: OK
          content:
            application/json:
              schema:
                $ref: "#/components/schemas/CreateChatCompletionResponse"

      x-oaiMeta:
        name: Create chat completion
        group: chat
        returns: |
          Returns a [chat completion](/docs/api-reference/chat/object) object, or a streamed sequence of [chat completion chunk](/docs/api-reference/chat/streaming) objects if the request is streamed.
        path: create
        examples:
          - title: Default
            request:
              curl: |
                curl https://api.openai.com/v1/chat/completions \
                  -H "Content-Type: application/json" \
                  -H "Authorization: Bearer $OPENAI_API_KEY" \
                  -d '{
                    "model": "VAR_model_id",
                    "messages": [
                      {
                        "role": "system",
                        "content": "You are a helpful assistant."
                      },
                      {
                        "role": "user",
                        "content": "Hello!"
                      }
                    ]
                  }'
              python: |
                from openai import OpenAI
                client = OpenAI()

                completion = client.chat.completions.create(
                  model="VAR_model_id",
                  messages=[
                    {"role": "system", "content": "You are a helpful assistant."},
                    {"role": "user", "content": "Hello!"}
                  ]
                )

                print(completion.choices[0].message)
              node.js: |-
                import OpenAI from "openai";

                const openai = new OpenAI();

                async function main() {
                  const completion = await openai.chat.completions.create({
                    messages: [{ role: "system", content: "You are a helpful assistant." }],
                    model: "VAR_model_id",
                  });

                  console.log(completion.choices[0]);
                }

                main();
            response: &chat_completion_example |
              {
                "id": "chatcmpl-123",
                "object": "chat.completion",
                "created": 1677652288,
                "model": "gpt-3.5-turbo-0613",
                "system_fingerprint": "fp_44709d6fcb",
                "choices": [{
                  "index": 0,
                  "message": {
                    "role": "assistant",
                    "content": "\n\nHello there, how may I assist you today?",
                  },
                  "logprobs": null,
                  "finish_reason": "stop"
                }],
                "usage": {
                  "prompt_tokens": 9,
                  "completion_tokens": 12,
                  "total_tokens": 21
                }
              }
          - title: Image input
            request:
              curl: |
                curl https://api.openai.com/v1/chat/completions \
                  -H "Content-Type: application/json" \
                  -H "Authorization: Bearer $OPENAI_API_KEY" \
                  -d '{
                    "model": "gpt-4-vision-preview",
                    "messages": [
                      {
                        "role": "user",
                        "content": [
                          {
                            "type": "text",
                            "text": "What’s in this image?"
                          },
                          {
                            "type": "image_url",
                            "image_url": {
                              "url": "https://upload.wikimedia.org/wikipedia/commons/thumb/d/dd/Gfp-wisconsin-madison-the-nature-boardwalk.jpg/2560px-Gfp-wisconsin-madison-the-nature-boardwalk.jpg"
                            }
                          }
                        ]
                      }
                    ],
                    "max_tokens": 300
                  }'
              python: |
                from openai import OpenAI

                client = OpenAI()

                response = client.chat.completions.create(
                    model="gpt-4-vision-preview",
                    messages=[
                        {
                            "role": "user",
                            "content": [
                                {"type": "text", "text": "What’s in this image?"},
                                {
                                    "type": "image_url",
                                    "image_url": "https://upload.wikimedia.org/wikipedia/commons/thumb/d/dd/Gfp-wisconsin-madison-the-nature-boardwalk.jpg/2560px-Gfp-wisconsin-madison-the-nature-boardwalk.jpg",
                                },
                            ],
                        }
                    ],
                    max_tokens=300,
                )

                print(response.choices[0])
              node.js: |-
                import OpenAI from "openai";

                const openai = new OpenAI();

                async function main() {
                  const response = await openai.chat.completions.create({
                    model: "gpt-4-vision-preview",
                    messages: [
                      {
                        role: "user",
                        content: [
                          { type: "text", text: "What’s in this image?" },
                          {
                            type: "image_url",
                            image_url:
                              "https://upload.wikimedia.org/wikipedia/commons/thumb/d/dd/Gfp-wisconsin-madison-the-nature-boardwalk.jpg/2560px-Gfp-wisconsin-madison-the-nature-boardwalk.jpg",
                          },
                        ],
                      },
                    ],
                  });
                  console.log(response.choices[0]);
                }
                main();
            response: &chat_completion_image_example |
              {
                "id": "chatcmpl-123",
                "object": "chat.completion",
                "created": 1677652288,
                "model": "gpt-3.5-turbo-0613",
                "system_fingerprint": "fp_44709d6fcb",
                "choices": [{
                  "index": 0,
                  "message": {
                    "role": "assistant",
                    "content": "\n\nHello there, how may I assist you today?",
                  },
                  "logprobs": null,
                  "finish_reason": "stop"
                }],
                "usage": {
                  "prompt_tokens": 9,
                  "completion_tokens": 12,
                  "total_tokens": 21
                }
              }
          - title: Streaming
            request:
              curl: |
                curl https://api.openai.com/v1/chat/completions \
                  -H "Content-Type: application/json" \
                  -H "Authorization: Bearer $OPENAI_API_KEY" \
                  -d '{
                    "model": "VAR_model_id",
                    "messages": [
                      {
                        "role": "system",
                        "content": "You are a helpful assistant."
                      },
                      {
                        "role": "user",
                        "content": "Hello!"
                      }
                    ],
                    "stream": true
                  }'
              python: |
                from openai import OpenAI
                client = OpenAI()

                completion = client.chat.completions.create(
                  model="VAR_model_id",
                  messages=[
                    {"role": "system", "content": "You are a helpful assistant."},
                    {"role": "user", "content": "Hello!"}
                  ],
                  stream=True
                )

                for chunk in completion:
                  print(chunk.choices[0].delta)

              node.js: |-
                import OpenAI from "openai";

                const openai = new OpenAI();

                async function main() {
                  const completion = await openai.chat.completions.create({
                    model: "VAR_model_id",
                    messages: [
                      {"role": "system", "content": "You are a helpful assistant."},
                      {"role": "user", "content": "Hello!"}
                    ],
                    stream: true,
                  });

                  for await (const chunk of completion) {
                    console.log(chunk.choices[0].delta.content);
                  }
                }

                main();
            response: &chat_completion_chunk_example |
              {"id":"chatcmpl-123","object":"chat.completion.chunk","created":1694268190,"model":"gpt-3.5-turbo-0613", "system_fingerprint": "fp_44709d6fcb", "choices":[{"index":0,"delta":{"role":"assistant","content":""},"logprobs":null,"finish_reason":null}]}

              {"id":"chatcmpl-123","object":"chat.completion.chunk","created":1694268190,"model":"gpt-3.5-turbo-0613", "system_fingerprint": "fp_44709d6fcb", "choices":[{"index":0,"delta":{"content":"Hello"},"logprobs":null,"finish_reason":null}]}

              {"id":"chatcmpl-123","object":"chat.completion.chunk","created":1694268190,"model":"gpt-3.5-turbo-0613", "system_fingerprint": "fp_44709d6fcb", "choices":[{"index":0,"delta":{"content":"!"},"logprobs":null,"finish_reason":null}]}

              ....

              {"id":"chatcmpl-123","object":"chat.completion.chunk","created":1694268190,"model":"gpt-3.5-turbo-0613", "system_fingerprint": "fp_44709d6fcb", "choices":[{"index":0,"delta":{"content":" today"},"logprobs":null,"finish_reason":null}]}

              {"id":"chatcmpl-123","object":"chat.completion.chunk","created":1694268190,"model":"gpt-3.5-turbo-0613", "system_fingerprint": "fp_44709d6fcb", "choices":[{"index":0,"delta":{"content":"?"},"logprobs":null,"finish_reason":null}]}

              {"id":"chatcmpl-123","object":"chat.completion.chunk","created":1694268190,"model":"gpt-3.5-turbo-0613", "system_fingerprint": "fp_44709d6fcb", "choices":[{"index":0,"delta":{},"logprobs":null,"finish_reason":"stop"}]}
          - title: Functions
            request:
              curl: |
                curl https://api.openai.com/v1/chat/completions \
                -H "Content-Type: application/json" \
                -H "Authorization: Bearer $OPENAI_API_KEY" \
                -d '{
                  "model": "gpt-3.5-turbo",
                  "messages": [
                    {
                      "role": "user",
                      "content": "What is the weather like in Boston?"
                    }
                  ],
                  "tools": [
                    {
                      "type": "function",
                      "function": {
                        "name": "get_current_weather",
                        "description": "Get the current weather in a given location",
                        "parameters": {
                          "type": "object",
                          "properties": {
                            "location": {
                              "type": "string",
                              "description": "The city and state, e.g. San Francisco, CA"
                            },
                            "unit": {
                              "type": "string",
                              "enum": ["celsius", "fahrenheit"]
                            }
                          },
                          "required": ["location"]
                        }
                      }
                    }
                  ],
                  "tool_choice": "auto"
                }'
              python: |
                from openai import OpenAI
                client = OpenAI()

                tools = [
                  {
                    "type": "function",
                    "function": {
                      "name": "get_current_weather",
                      "description": "Get the current weather in a given location",
                      "parameters": {
                        "type": "object",
                        "properties": {
                          "location": {
                            "type": "string",
                            "description": "The city and state, e.g. San Francisco, CA",
                          },
                          "unit": {"type": "string", "enum": ["celsius", "fahrenheit"]},
                        },
                        "required": ["location"],
                      },
                    }
                  }
                ]
                messages = [{"role": "user", "content": "What's the weather like in Boston today?"}]
                completion = client.chat.completions.create(
                  model="VAR_model_id",
                  messages=messages,
                  tools=tools,
                  tool_choice="auto"
                )

                print(completion)
              node.js: |-
                import OpenAI from "openai";

                const openai = new OpenAI();

                async function main() {
                  const messages = [{"role": "user", "content": "What's the weather like in Boston today?"}];
                  const tools = [
                      {
                        "type": "function",
                        "function": {
                          "name": "get_current_weather",
                          "description": "Get the current weather in a given location",
                          "parameters": {
                            "type": "object",
                            "properties": {
                              "location": {
                                "type": "string",
                                "description": "The city and state, e.g. San Francisco, CA",
                              },
                              "unit": {"type": "string", "enum": ["celsius", "fahrenheit"]},
                            },
                            "required": ["location"],
                          },
                        }
                      }
                  ];

                  const response = await openai.chat.completions.create({
                    model: "gpt-3.5-turbo",
                    messages: messages,
                    tools: tools,
                    tool_choice: "auto",
                  });

                  console.log(response);
                }

                main();
            response: &chat_completion_function_example |
              {
                "id": "chatcmpl-abc123",
                "object": "chat.completion",
                "created": 1699896916,
                "model": "gpt-3.5-turbo-0613",
                "choices": [
                  {
                    "index": 0,
                    "message": {
                      "role": "assistant",
                      "content": null,
                      "tool_calls": [
                        {
                          "id": "call_abc123",
                          "type": "function",
                          "function": {
                            "name": "get_current_weather",
                            "arguments": "{\n\"location\": \"Boston, MA\"\n}"
                          }
                        }
                      ]
                    },
                    "logprobs": null,
                    "finish_reason": "tool_calls"
                  }
                ],
                "usage": {
                  "prompt_tokens": 82,
                  "completion_tokens": 17,
                  "total_tokens": 99
<<<<<<< HEAD
=======
                }
              }
          - title: Logprobs
            request:
              curl: |
                curl https://api.openai.com/v1/chat/completions \
                  -H "Content-Type: application/json" \
                  -H "Authorization: Bearer $OPENAI_API_KEY" \
                  -d '{
                    "model": "VAR_model_id",
                    "messages": [
                      {
                        "role": "user",
                        "content": "Hello!"
                      }
                    ],
                    "logprobs": true,
                    "top_logprobs": 2
                  }'
              python: |
                from openai import OpenAI
                client = OpenAI()

                completion = client.chat.completions.create(
                  model="VAR_model_id",
                  messages=[
                    {"role": "user", "content": "Hello!"}
                  ],
                  logprobs=True,
                  top_logprobs=2
                )

                print(completion.choices[0].message)
                print(completion.choices[0].logprobs)
              node.js: |-
                import OpenAI from "openai";

                const openai = new OpenAI();

                async function main() {
                  const completion = await openai.chat.completions.create({
                    messages: [{ role: "user", content: "Hello!" }],
                    model: "VAR_model_id",
                    logprobs: true,
                    top_logprobs: 2,
                  });

                  console.log(completion.choices[0]);
>>>>>>> f70ed12e
                }

                main();
            response: |
              {
                "id": "chatcmpl-123",
                "object": "chat.completion",
                "created": 1702685778,
                "model": "gpt-3.5-turbo-0613",
                "choices": [
                  {
                    "index": 0,
                    "message": {
                      "role": "assistant",
                      "content": "Hello! How can I assist you today?"
                    },
                    "logprobs": {
                      "content": [
                        {
                          "token": "Hello",
                          "logprob": -0.31725305,
                          "bytes": [72, 101, 108, 108, 111],
                          "top_logprobs": [
                            {
                              "token": "Hello",
                              "logprob": -0.31725305,
                              "bytes": [72, 101, 108, 108, 111]
                            },
                            {
                              "token": "Hi",
                              "logprob": -1.3190403,
                              "bytes": [72, 105]
                            }
                          ]
                        },
                        {
                          "token": "!",
                          "logprob": -0.02380986,
                          "bytes": [
                            33
                          ],
                          "top_logprobs": [
                            {
                              "token": "!",
                              "logprob": -0.02380986,
                              "bytes": [33]
                            },
                            {
                              "token": " there",
                              "logprob": -3.787621,
                              "bytes": [32, 116, 104, 101, 114, 101]
                            }
                          ]
                        },
                        {
                          "token": " How",
                          "logprob": -0.000054669687,
                          "bytes": [32, 72, 111, 119],
                          "top_logprobs": [
                            {
                              "token": " How",
                              "logprob": -0.000054669687,
                              "bytes": [32, 72, 111, 119]
                            },
                            {
                              "token": "<|end|>",
                              "logprob": -10.953937,
                              "bytes": null
                            }
                          ]
                        },
                        {
                          "token": " can",
                          "logprob": -0.015801601,
                          "bytes": [32, 99, 97, 110],
                          "top_logprobs": [
                            {
                              "token": " can",
                              "logprob": -0.015801601,
                              "bytes": [32, 99, 97, 110]
                            },
                            {
                              "token": " may",
                              "logprob": -4.161023,
                              "bytes": [32, 109, 97, 121]
                            }
                          ]
                        },
                        {
                          "token": " I",
                          "logprob": -3.7697225e-6,
                          "bytes": [
                            32,
                            73
                          ],
                          "top_logprobs": [
                            {
                              "token": " I",
                              "logprob": -3.7697225e-6,
                              "bytes": [32, 73]
                            },
                            {
                              "token": " assist",
                              "logprob": -13.596657,
                              "bytes": [32, 97, 115, 115, 105, 115, 116]
                            }
                          ]
                        },
                        {
                          "token": " assist",
                          "logprob": -0.04571125,
                          "bytes": [32, 97, 115, 115, 105, 115, 116],
                          "top_logprobs": [
                            {
                              "token": " assist",
                              "logprob": -0.04571125,
                              "bytes": [32, 97, 115, 115, 105, 115, 116]
                            },
                            {
                              "token": " help",
                              "logprob": -3.1089056,
                              "bytes": [32, 104, 101, 108, 112]
                            }
                          ]
                        },
                        {
                          "token": " you",
                          "logprob": -5.4385737e-6,
                          "bytes": [32, 121, 111, 117],
                          "top_logprobs": [
                            {
                              "token": " you",
                              "logprob": -5.4385737e-6,
                              "bytes": [32, 121, 111, 117]
                            },
                            {
                              "token": " today",
                              "logprob": -12.807695,
                              "bytes": [32, 116, 111, 100, 97, 121]
                            }
                          ]
                        },
                        {
                          "token": " today",
                          "logprob": -0.0040071653,
                          "bytes": [32, 116, 111, 100, 97, 121],
                          "top_logprobs": [
                            {
                              "token": " today",
                              "logprob": -0.0040071653,
                              "bytes": [32, 116, 111, 100, 97, 121]
                            },
                            {
                              "token": "?",
                              "logprob": -5.5247097,
                              "bytes": [63]
                            }
                          ]
                        },
                        {
                          "token": "?",
                          "logprob": -0.0008108172,
                          "bytes": [63],
                          "top_logprobs": [
                            {
                              "token": "?",
                              "logprob": -0.0008108172,
                              "bytes": [63]
                            },
                            {
                              "token": "?\n",
                              "logprob": -7.184561,
                              "bytes": [63, 10]
                            }
                          ]
                        }
                      ]
                    },
                    "finish_reason": "stop"
                  }
                ],
                "usage": {
                  "prompt_tokens": 9,
                  "completion_tokens": 9,
                  "total_tokens": 18
                },
                "system_fingerprint": null
              }

  /completions:
    post:
      operationId: createCompletion
      tags:
        - Completions
      summary: Creates a completion for the provided prompt and parameters.
      requestBody:
        required: true
        content:
          application/json:
            schema:
              $ref: "#/components/schemas/CreateCompletionRequest"
      responses:
        "200":
          description: OK
          content:
            application/json:
              schema:
                $ref: "#/components/schemas/CreateCompletionResponse"
      x-oaiMeta:
        name: Create completion
        group: completions
        returns: |
          Returns a [completion](/docs/api-reference/completions/object) object, or a sequence of completion objects if the request is streamed.
        legacy: true
        examples:
          - title: No streaming
            request:
              curl: |
                curl https://api.openai.com/v1/completions \
                  -H "Content-Type: application/json" \
                  -H "Authorization: Bearer $OPENAI_API_KEY" \
                  -d '{
                    "model": "VAR_model_id",
                    "prompt": "Say this is a test",
                    "max_tokens": 7,
                    "temperature": 0
                  }'
              python: |
                from openai import OpenAI
                client = OpenAI()

                client.completions.create(
                  model="VAR_model_id",
                  prompt="Say this is a test",
                  max_tokens=7,
                  temperature=0
                )
              node.js: |-
                import OpenAI from "openai";

                const openai = new OpenAI();

                async function main() {
                  const completion = await openai.completions.create({
                    model: "VAR_model_id",
                    prompt: "Say this is a test.",
                    max_tokens: 7,
                    temperature: 0,
                  });

                  console.log(completion);
                }
                main();
            response: |
              {
                "id": "cmpl-uqkvlQyYK7bGYrRHQ0eXlWi7",
                "object": "text_completion",
                "created": 1589478378,
                "model": "VAR_model_id",
                "system_fingerprint": "fp_44709d6fcb",
                "choices": [
                  {
                    "text": "\n\nThis is indeed a test",
                    "index": 0,
                    "logprobs": null,
                    "finish_reason": "length"
                  }
                ],
                "usage": {
                  "prompt_tokens": 5,
                  "completion_tokens": 7,
                  "total_tokens": 12
                }
              }
          - title: Streaming
            request:
              curl: |
                curl https://api.openai.com/v1/completions \
                  -H "Content-Type: application/json" \
                  -H "Authorization: Bearer $OPENAI_API_KEY" \
                  -d '{
                    "model": "VAR_model_id",
                    "prompt": "Say this is a test",
                    "max_tokens": 7,
                    "temperature": 0,
                    "stream": true
                  }'
              python: |
                from openai import OpenAI
                client = OpenAI()

                for chunk in client.completions.create(
                  model="VAR_model_id",
                  prompt="Say this is a test",
                  max_tokens=7,
                  temperature=0,
                  stream=True
                ):
                  print(chunk.choices[0].text)
              node.js: |-
                import OpenAI from "openai";

                const openai = new OpenAI();

                async function main() {
                  const stream = await openai.completions.create({
                    model: "VAR_model_id",
                    prompt: "Say this is a test.",
                    stream: true,
                  });

                  for await (const chunk of stream) {
                    console.log(chunk.choices[0].text)
                  }
                }
                main();
            response: |
              {
                "id": "cmpl-7iA7iJjj8V2zOkCGvWF2hAkDWBQZe",
                "object": "text_completion",
                "created": 1690759702,
                "choices": [
                  {
                    "text": "This",
                    "index": 0,
                    "logprobs": null,
                    "finish_reason": null
                  }
                ],
                "model": "gpt-3.5-turbo-instruct"
                "system_fingerprint": "fp_44709d6fcb",
              }

  /images/generations:
    post:
      operationId: createImage
      tags:
        - Images
      summary: Creates an image given a prompt.
      requestBody:
        required: true
        content:
          application/json:
            schema:
              $ref: "#/components/schemas/CreateImageRequest"
      responses:
        "200":
          description: OK
          content:
            application/json:
              schema:
                $ref: "#/components/schemas/ImagesResponse"
      x-oaiMeta:
        name: Create image
        group: images
        returns: Returns a list of [image](/docs/api-reference/images/object) objects.
        examples:
          request:
            curl: |
              curl https://api.openai.com/v1/images/generations \
                -H "Content-Type: application/json" \
                -H "Authorization: Bearer $OPENAI_API_KEY" \
                -d '{
                  "model": "dall-e-3",
                  "prompt": "A cute baby sea otter",
                  "n": 1,
                  "size": "1024x1024"
                }'
            python: |
              from openai import OpenAI
              client = OpenAI()

              client.images.generate(
                model="dall-e-3",
                prompt="A cute baby sea otter",
                n=1,
                size="1024x1024"
              )
            node.js: |-
              import OpenAI from "openai";

              const openai = new OpenAI();

              async function main() {
                const image = await openai.images.generate({ model: "dall-e-3", prompt: "A cute baby sea otter" });

                console.log(image.data);
              }
              main();
          response: |
            {
              "created": 1589478378,
              "data": [
                {
                  "url": "https://..."
                },
                {
                  "url": "https://..."
                }
              ]
            }
  /images/edits:
    post:
      operationId: createImageEdit
      tags:
        - Images
      summary: Creates an edited or extended image given an original image and a prompt.
      requestBody:
        required: true
        content:
          multipart/form-data:
            schema:
              $ref: "#/components/schemas/CreateImageEditRequest"
      responses:
        "200":
          description: OK
          content:
            application/json:
              schema:
                $ref: "#/components/schemas/ImagesResponse"
      x-oaiMeta:
        name: Create image edit
        group: images
        returns: Returns a list of [image](/docs/api-reference/images/object) objects.
        examples:
          request:
            curl: |
              curl https://api.openai.com/v1/images/edits \
                -H "Authorization: Bearer $OPENAI_API_KEY" \
                -F image="@otter.png" \
                -F mask="@mask.png" \
                -F prompt="A cute baby sea otter wearing a beret" \
                -F n=2 \
                -F size="1024x1024"
            python: |
              from openai import OpenAI
              client = OpenAI()

              client.images.edit(
                image=open("otter.png", "rb"),
                mask=open("mask.png", "rb"),
                prompt="A cute baby sea otter wearing a beret",
                n=2,
                size="1024x1024"
              )
            node.js: |-
              import fs from "fs";
              import OpenAI from "openai";

              const openai = new OpenAI();

              async function main() {
                const image = await openai.images.edit({
                  image: fs.createReadStream("otter.png"),
                  mask: fs.createReadStream("mask.png"),
                  prompt: "A cute baby sea otter wearing a beret",
                });

                console.log(image.data);
              }
              main();
          response: |
            {
              "created": 1589478378,
              "data": [
                {
                  "url": "https://..."
                },
                {
                  "url": "https://..."
                }
              ]
            }
  /images/variations:
    post:
      operationId: createImageVariation
      tags:
        - Images
      summary: Creates a variation of a given image.
      requestBody:
        required: true
        content:
          multipart/form-data:
            schema:
              $ref: "#/components/schemas/CreateImageVariationRequest"
      responses:
        "200":
          description: OK
          content:
            application/json:
              schema:
                $ref: "#/components/schemas/ImagesResponse"
      x-oaiMeta:
        name: Create image variation
        group: images
        returns: Returns a list of [image](/docs/api-reference/images/object) objects.
        examples:
          request:
            curl: |
              curl https://api.openai.com/v1/images/variations \
                -H "Authorization: Bearer $OPENAI_API_KEY" \
                -F image="@otter.png" \
                -F n=2 \
                -F size="1024x1024"
            python: |
              from openai import OpenAI
              client = OpenAI()

              response = client.images.create_variation(
                image=open("image_edit_original.png", "rb"),
                n=2,
                size="1024x1024"
              )
            node.js: |-
              import fs from "fs";
              import OpenAI from "openai";

              const openai = new OpenAI();

              async function main() {
                const image = await openai.images.createVariation({
                  image: fs.createReadStream("otter.png"),
                });

                console.log(image.data);
              }
              main();
          response: |
            {
              "created": 1589478378,
              "data": [
                {
                  "url": "https://..."
                },
                {
                  "url": "https://..."
                }
              ]
            }

  /embeddings:
    post:
      operationId: createEmbedding
      tags:
        - Embeddings
      summary: Creates an embedding vector representing the input text.
      requestBody:
        required: true
        content:
          application/json:
            schema:
              $ref: "#/components/schemas/CreateEmbeddingRequest"
      responses:
        "200":
          description: OK
          content:
            application/json:
              schema:
                $ref: "#/components/schemas/CreateEmbeddingResponse"
      x-oaiMeta:
        name: Create embeddings
        group: embeddings
        returns: A list of [embedding](/docs/api-reference/embeddings/object) objects.
        examples:
          request:
            curl: |
              curl https://api.openai.com/v1/embeddings \
                -H "Authorization: Bearer $OPENAI_API_KEY" \
                -H "Content-Type: application/json" \
                -d '{
                  "input": "The food was delicious and the waiter...",
                  "model": "text-embedding-ada-002",
                  "encoding_format": "float"
                }'
            python: |
              from openai import OpenAI
              client = OpenAI()

              client.embeddings.create(
                model="text-embedding-ada-002",
                input="The food was delicious and the waiter...",
                encoding_format="float"
              )
            node.js: |-
              import OpenAI from "openai";

              const openai = new OpenAI();

              async function main() {
                const embedding = await openai.embeddings.create({
                  model: "text-embedding-ada-002",
                  input: "The quick brown fox jumped over the lazy dog",
                  encoding_format: "float",
                });

                console.log(embedding);
              }

              main();
          response: |
            {
              "object": "list",
              "data": [
                {
                  "object": "embedding",
                  "embedding": [
                    0.0023064255,
                    -0.009327292,
                    .... (1536 floats total for ada-002)
                    -0.0028842222,
                  ],
                  "index": 0
                }
              ],
              "model": "text-embedding-ada-002",
              "usage": {
                "prompt_tokens": 8,
                "total_tokens": 8
              }
            }

  /audio/speech:
    post:
      operationId: createSpeech
      tags:
        - Audio
      summary: Generates audio from the input text.
      requestBody:
        required: true
        content:
          application/json:
            schema:
              $ref: "#/components/schemas/CreateSpeechRequest"
      responses:
        "200":
          description: OK
          headers:
            Transfer-Encoding:
              schema:
                type: string
              description: chunked
          content:
            application/octet-stream:
              schema:
                type: string
                format: binary
      x-oaiMeta:
        name: Create speech
        group: audio
        returns: The audio file content.
        examples:
          request:
            curl: |
              curl https://api.openai.com/v1/audio/speech \
                -H "Authorization: Bearer $OPENAI_API_KEY" \
                -H "Content-Type: application/json" \
                -d '{
                  "model": "tts-1",
                  "input": "The quick brown fox jumped over the lazy dog.",
                  "voice": "alloy"
                }' \
                --output speech.mp3
            python: |
              from pathlib import Path
              import openai

              speech_file_path = Path(__file__).parent / "speech.mp3"
              response = openai.audio.speech.create(
                model="tts-1",
                voice="alloy",
                input="The quick brown fox jumped over the lazy dog."
              )
              response.stream_to_file(speech_file_path)
            node: |
              import fs from "fs";
              import path from "path";
              import OpenAI from "openai";

              const openai = new OpenAI();

              const speechFile = path.resolve("./speech.mp3");

              async function main() {
                const mp3 = await openai.audio.speech.create({
                  model: "tts-1",
                  voice: "alloy",
                  input: "Today is a wonderful day to build something people love!",
                });
                console.log(speechFile);
                const buffer = Buffer.from(await mp3.arrayBuffer());
                await fs.promises.writeFile(speechFile, buffer);
              }
              main();
  /audio/transcriptions:
    post:
      operationId: createTranscription
      tags:
        - Audio
      summary: Transcribes audio into the input language.
      requestBody:
        required: true
        content:
          multipart/form-data:
            schema:
              $ref: "#/components/schemas/CreateTranscriptionRequest"
      responses:
        "200":
          description: OK
          content:
            application/json:
              schema:
                $ref: "#/components/schemas/CreateTranscriptionResponse"
      x-oaiMeta:
        name: Create transcription
        group: audio
        returns: The transcribed text.
        examples:
          request:
            curl: |
              curl https://api.openai.com/v1/audio/transcriptions \
                -H "Authorization: Bearer $OPENAI_API_KEY" \
                -H "Content-Type: multipart/form-data" \
                -F file="@/path/to/file/audio.mp3" \
                -F model="whisper-1"
            python: |
              from openai import OpenAI
              client = OpenAI()

              audio_file = open("speech.mp3", "rb")
              transcript = client.audio.transcriptions.create(
                model="whisper-1",
                file=audio_file
              )
            node: |
              import fs from "fs";
              import OpenAI from "openai";

              const openai = new OpenAI();

              async function main() {
                const transcription = await openai.audio.transcriptions.create({
                  file: fs.createReadStream("audio.mp3"),
                  model: "whisper-1",
                });

                console.log(transcription.text);
              }
              main();
          response: |
            {
              "text": "Imagine the wildest idea that you've ever had, and you're curious about how it might scale to something that's a 100, a 1,000 times bigger. This is a place where you can get to do that."
            }
  /audio/translations:
    post:
      operationId: createTranslation
      tags:
        - Audio
      summary: Translates audio into English.
      requestBody:
        required: true
        content:
          multipart/form-data:
            schema:
              $ref: "#/components/schemas/CreateTranslationRequest"
      responses:
        "200":
          description: OK
          content:
            application/json:
              schema:
                $ref: "#/components/schemas/CreateTranslationResponse"
      x-oaiMeta:
        name: Create translation
        group: audio
        returns: The translated text.
        examples:
          request:
            curl: |
              curl https://api.openai.com/v1/audio/translations \
                -H "Authorization: Bearer $OPENAI_API_KEY" \
                -H "Content-Type: multipart/form-data" \
                -F file="@/path/to/file/german.m4a" \
                -F model="whisper-1"
            python: |
              from openai import OpenAI
              client = OpenAI()

              audio_file = open("speech.mp3", "rb")
              transcript = client.audio.translations.create(
                model="whisper-1",
                file=audio_file
              )
            node: |
              import fs from "fs";
              import OpenAI from "openai";

              const openai = new OpenAI();

              async function main() {
                  const translation = await openai.audio.translations.create({
                      file: fs.createReadStream("speech.mp3"),
                      model: "whisper-1",
                  });

                  console.log(translation.text);
              }
              main();
          response: |
            {
              "text": "Hello, my name is Wolfgang and I come from Germany. Where are you heading today?"
            }

  /files:
    get:
      operationId: listFiles
      tags:
        - Files
      summary: Returns a list of files that belong to the user's organization.
      parameters:
        - in: query
          name: purpose
          required: false
          schema:
            type: string
          description: Only return files with the given purpose.
      responses:
        "200":
          description: OK
          content:
            application/json:
              schema:
                $ref: "#/components/schemas/ListFilesResponse"
      x-oaiMeta:
        name: List files
        group: files
        returns: A list of [File](/docs/api-reference/files/object) objects.
        examples:
          request:
            curl: |
              curl https://api.openai.com/v1/files \
                -H "Authorization: Bearer $OPENAI_API_KEY"
            python: |
              from openai import OpenAI
              client = OpenAI()

              client.files.list()
            node.js: |-
              import OpenAI from "openai";

              const openai = new OpenAI();

              async function main() {
                const list = await openai.files.list();

                for await (const file of list) {
                  console.log(file);
                }
              }

              main();
          response: |
            {
              "data": [
                {
                  "id": "file-abc123",
                  "object": "file",
                  "bytes": 175,
                  "created_at": 1613677385,
                  "filename": "salesOverview.pdf",
                  "purpose": "assistants",
                },
                {
                  "id": "file-abc123",
                  "object": "file",
                  "bytes": 140,
                  "created_at": 1613779121,
                  "filename": "puppy.jsonl",
                  "purpose": "fine-tune",
                }
              ],
              "object": "list"
            }
    post:
      operationId: createFile
      tags:
        - Files
      summary: |
        Upload a file that can be used across various endpoints. The size of all the files uploaded by one organization can be up to 100 GB.

        The size of individual files can be a maximum of 512 MB or 2 million tokens for Assistants. See the [Assistants Tools guide](/docs/assistants/tools) to learn more about the types of files supported. The Fine-tuning API only supports `.jsonl` files.

        Please [contact us](https://help.openai.com/) if you need to increase these storage limits.
      requestBody:
        required: true
        content:
          multipart/form-data:
            schema:
              $ref: "#/components/schemas/CreateFileRequest"
      responses:
        "200":
          description: OK
          content:
            application/json:
              schema:
                $ref: "#/components/schemas/OpenAIFile"
      x-oaiMeta:
        name: Upload file
        group: files
        returns: The uploaded [File](/docs/api-reference/files/object) object.
        examples:
          request:
            curl: |
              curl https://api.openai.com/v1/files \
                -H "Authorization: Bearer $OPENAI_API_KEY" \
                -F purpose="fine-tune" \
                -F file="@mydata.jsonl"
            python: |
              from openai import OpenAI
              client = OpenAI()

              client.files.create(
                file=open("mydata.jsonl", "rb"),
                purpose="fine-tune"
              )
            node.js: |-
              import fs from "fs";
              import OpenAI from "openai";

              const openai = new OpenAI();

              async function main() {
                const file = await openai.files.create({
                  file: fs.createReadStream("mydata.jsonl"),
                  purpose: "fine-tune",
                });

                console.log(file);
              }

              main();
          response: |
            {
              "id": "file-abc123",
              "object": "file",
              "bytes": 120000,
              "created_at": 1677610602,
              "filename": "mydata.jsonl",
              "purpose": "fine-tune",
            }
  /files/{file_id}:
    delete:
      operationId: deleteFile
      tags:
        - Files
      summary: Delete a file.
      parameters:
        - in: path
          name: file_id
          required: true
          schema:
            type: string
          description: The ID of the file to use for this request.
      responses:
        "200":
          description: OK
          content:
            application/json:
              schema:
                $ref: "#/components/schemas/DeleteFileResponse"
      x-oaiMeta:
        name: Delete file
        group: files
        returns: Deletion status.
        examples:
          request:
            curl: |
              curl https://api.openai.com/v1/files/file-abc123 \
                -X DELETE \
                -H "Authorization: Bearer $OPENAI_API_KEY"
            python: |
              from openai import OpenAI
              client = OpenAI()

              client.files.delete("file-abc123")
            node.js: |-
              import OpenAI from "openai";

              const openai = new OpenAI();

              async function main() {
                const file = await openai.files.del("file-abc123");

                console.log(file);
              }

              main();
          response: |
            {
              "id": "file-abc123",
              "object": "file",
              "deleted": true
            }
    get:
      operationId: retrieveFile
      tags:
        - Files
      summary: Returns information about a specific file.
      parameters:
        - in: path
          name: file_id
          required: true
          schema:
            type: string
          description: The ID of the file to use for this request.
      responses:
        "200":
          description: OK
          content:
            application/json:
              schema:
                $ref: "#/components/schemas/OpenAIFile"
      x-oaiMeta:
        name: Retrieve file
        group: files
        returns: The [File](/docs/api-reference/files/object) object matching the specified ID.
        examples:
          request:
            curl: |
              curl https://api.openai.com/v1/files/file-abc123 \
                -H "Authorization: Bearer $OPENAI_API_KEY"
            python: |
              from openai import OpenAI
              client = OpenAI()

              client.files.retrieve("file-abc123")
            node.js: |-
              import OpenAI from "openai";

              const openai = new OpenAI();

              async function main() {
                const file = await openai.files.retrieve("file-abc123");

                console.log(file);
              }

              main();
          response: |
            {
              "id": "file-abc123",
              "object": "file",
              "bytes": 120000,
              "created_at": 1677610602,
              "filename": "mydata.jsonl",
              "purpose": "fine-tune",
            }
  /files/{file_id}/content:
    get:
      operationId: downloadFile
      tags:
        - Files
      summary: Returns the contents of the specified file.
      parameters:
        - in: path
          name: file_id
          required: true
          schema:
            type: string
          description: The ID of the file to use for this request.
      responses:
        "200":
          description: OK
          content:
            application/json:
              schema:
                type: string
      x-oaiMeta:
        name: Retrieve file content
        group: files
        returns: The file content.
        examples:
          request:
            curl: |
              curl https://api.openai.com/v1/files/file-abc123/content \
                -H "Authorization: Bearer $OPENAI_API_KEY" > file.jsonl
            python: |
              from openai import OpenAI
              client = OpenAI()

              content = client.files.retrieve_content("file-abc123")
            node.js: |
              import OpenAI from "openai";

              const openai = new OpenAI();

              async function main() {
                const file = await openai.files.retrieveContent("file-abc123");

                console.log(file);
              }

              main();

  /fine_tuning/jobs:
    post:
      operationId: createFineTuningJob
      tags:
        - Fine-tuning
      summary: |
        Creates a fine-tuning job which begins the process of creating a new model from a given dataset.

        Response includes details of the enqueued job including job status and the name of the fine-tuned models once complete.

        [Learn more about fine-tuning](/docs/guides/fine-tuning)
      requestBody:
        required: true
        content:
          application/json:
            schema:
              $ref: "#/components/schemas/CreateFineTuningJobRequest"
      responses:
        "200":
          description: OK
          content:
            application/json:
              schema:
                $ref: "#/components/schemas/FineTuningJob"
      x-oaiMeta:
        name: Create fine-tuning job
        group: fine-tuning
        returns: A [fine-tuning.job](/docs/api-reference/fine-tuning/object) object.
        examples:
          - title: Default
            request:
              curl: |
                curl https://api.openai.com/v1/fine_tuning/jobs \
                  -H "Content-Type: application/json" \
                  -H "Authorization: Bearer $OPENAI_API_KEY" \
                  -d '{
                    "training_file": "file-BK7bzQj3FfZFXr7DbL6xJwfo",
                    "model": "gpt-3.5-turbo"
                  }'
              python: |
                from openai import OpenAI
                client = OpenAI()

                client.fine_tuning.jobs.create(
                  training_file="file-abc123",
                  model="gpt-3.5-turbo"
                )
              node.js: |
                import OpenAI from "openai";

                const openai = new OpenAI();

                async function main() {
                  const fineTune = await openai.fineTuning.jobs.create({
                    training_file: "file-abc123"
                  });

                  console.log(fineTune);
                }

                main();
            response: |
              {
                "object": "fine_tuning.job",
                "id": "ftjob-abc123",
                "model": "gpt-3.5-turbo-0613",
                "created_at": 1614807352,
                "fine_tuned_model": null,
                "organization_id": "org-123",
                "result_files": [],
                "status": "queued",
                "validation_file": null,
                "training_file": "file-abc123",
              }
          - title: Epochs
            request:
              curl: |
                curl https://api.openai.com/v1/fine_tuning/jobs \
                  -H "Content-Type: application/json" \
                  -H "Authorization: Bearer $OPENAI_API_KEY" \
                  -d '{
                    "training_file": "file-abc123",
                    "model": "gpt-3.5-turbo",
                    "hyperparameters": {
                      "n_epochs": 2
                    }
                  }'
              python: |
                from openai import OpenAI
                client = OpenAI()

                client.fine_tuning.jobs.create(
                  training_file="file-abc123",
                  model="gpt-3.5-turbo",
                  hyperparameters={
                    "n_epochs":2
                  }
                )
              node.js: |
                import OpenAI from "openai";

                const openai = new OpenAI();

                async function main() {
                  const fineTune = await openai.fineTuning.jobs.create({
                    training_file: "file-abc123",
                    model: "gpt-3.5-turbo",
                    hyperparameters: { n_epochs: 2 }
                  });

                  console.log(fineTune);
                }

                main();
            response: |
              {
                "object": "fine_tuning.job",
                "id": "ftjob-abc123",
                "model": "gpt-3.5-turbo-0613",
                "created_at": 1614807352,
                "fine_tuned_model": null,
                "organization_id": "org-123",
                "result_files": [],
                "status": "queued",
                "validation_file": null,
                "training_file": "file-abc123",
                "hyperparameters": {"n_epochs": 2},
              }
          - title: Validation file
            request:
              curl: |
                curl https://api.openai.com/v1/fine_tuning/jobs \
                  -H "Content-Type: application/json" \
                  -H "Authorization: Bearer $OPENAI_API_KEY" \
                  -d '{
                    "training_file": "file-abc123",
                    "validation_file": "file-abc123",
                    "model": "gpt-3.5-turbo"
                  }'
              python: |
                from openai import OpenAI
                client = OpenAI()

                client.fine_tuning.jobs.create(
                  training_file="file-abc123",
                  validation_file="file-def456",
                  model="gpt-3.5-turbo"
                )
              node.js: |
                import OpenAI from "openai";

                const openai = new OpenAI();

                async function main() {
                  const fineTune = await openai.fineTuning.jobs.create({
                    training_file: "file-abc123",
                    validation_file: "file-abc123"
                  });

                  console.log(fineTune);
                }

                main();
            response: |
              {
                "object": "fine_tuning.job",
                "id": "ftjob-abc123",
                "model": "gpt-3.5-turbo-0613",
                "created_at": 1614807352,
                "fine_tuned_model": null,
                "organization_id": "org-123",
                "result_files": [],
                "status": "queued",
                "validation_file": "file-abc123",
                "training_file": "file-abc123",
              }
    get:
      operationId: listPaginatedFineTuningJobs
      tags:
        - Fine-tuning
      summary: |
        List your organization's fine-tuning jobs
      parameters:
        - name: after
          in: query
          description: Identifier for the last job from the previous pagination request.
          required: false
          schema:
            type: string
        - name: limit
          in: query
          description: Number of fine-tuning jobs to retrieve.
          required: false
          schema:
            type: integer
            default: 20
      responses:
        "200":
          description: OK
          content:
            application/json:
              schema:
                $ref: "#/components/schemas/ListPaginatedFineTuningJobsResponse"
      x-oaiMeta:
        name: List fine-tuning jobs
        group: fine-tuning
        returns: A list of paginated [fine-tuning job](/docs/api-reference/fine-tuning/object) objects.
        examples:
          request:
            curl: |
              curl https://api.openai.com/v1/fine_tuning/jobs?limit=2 \
                -H "Authorization: Bearer $OPENAI_API_KEY"
            python: |
              from openai import OpenAI
              client = OpenAI()

              client.fine_tuning.jobs.list()
            node.js: |-
              import OpenAI from "openai";

              const openai = new OpenAI();

              async function main() {
                const list = await openai.fineTuning.jobs.list();

                for await (const fineTune of list) {
                  console.log(fineTune);
                }
              }

              main();
          response: |
            {
              "object": "list",
              "data": [
                {
                  "object": "fine_tuning.job.event",
                  "id": "ft-event-TjX0lMfOniCZX64t9PUQT5hn",
                  "created_at": 1689813489,
                  "level": "warn",
                  "message": "Fine tuning process stopping due to job cancellation",
                  "data": null,
                  "type": "message"
                },
                { ... },
                { ... }
              ], "has_more": true
            }
  /fine_tuning/jobs/{fine_tuning_job_id}:
    get:
      operationId: retrieveFineTuningJob
      tags:
        - Fine-tuning
      summary: |
        Get info about a fine-tuning job.

        [Learn more about fine-tuning](/docs/guides/fine-tuning)
      parameters:
        - in: path
          name: fine_tuning_job_id
          required: true
          schema:
            type: string
            example: ft-AF1WoRqd3aJAHsqc9NY7iL8F
          description: |
            The ID of the fine-tuning job.
      responses:
        "200":
          description: OK
          content:
            application/json:
              schema:
                $ref: "#/components/schemas/FineTuningJob"
      x-oaiMeta:
        name: Retrieve fine-tuning job
        group: fine-tuning
<<<<<<< HEAD
        returns: The [fine-tuning](/docs/api-reference/fine-tunes/object) object with the given ID.
=======
        returns: The [fine-tuning](/docs/api-reference/fine-tuning/object) object with the given ID.
>>>>>>> f70ed12e
        examples:
          request:
            curl: |
              curl https://api.openai.com/v1/fine_tuning/jobs/ft-AF1WoRqd3aJAHsqc9NY7iL8F \
                -H "Authorization: Bearer $OPENAI_API_KEY"
            python: |
              from openai import OpenAI
              client = OpenAI()

              client.fine_tuning.jobs.retrieve("ftjob-abc123")
            node.js: |
              import OpenAI from "openai";

              const openai = new OpenAI();

              async function main() {
                const fineTune = await openai.fineTuning.jobs.retrieve("ftjob-abc123");

                console.log(fineTune);
              }

              main();
          response: &fine_tuning_example |
            {
              "object": "fine_tuning.job",
              "id": "ftjob-abc123",
              "model": "davinci-002",
              "created_at": 1692661014,
              "finished_at": 1692661190,
              "fine_tuned_model": "ft:davinci-002:my-org:custom_suffix:7q8mpxmy",
              "organization_id": "org-123",
              "result_files": [
                  "file-abc123"
              ],
              "status": "succeeded",
              "validation_file": null,
              "training_file": "file-abc123",
              "hyperparameters": {
                  "n_epochs": 4,
              },
              "trained_tokens": 5768
            }
  /fine_tuning/jobs/{fine_tuning_job_id}/events:
    get:
      operationId: listFineTuningEvents
      tags:
        - Fine-tuning
      summary: |
        Get status updates for a fine-tuning job.
      parameters:
        - in: path
          name: fine_tuning_job_id
          required: true
          schema:
            type: string
            example: ft-AF1WoRqd3aJAHsqc9NY7iL8F
          description: |
            The ID of the fine-tuning job to get events for.
        - name: after
          in: query
          description: Identifier for the last event from the previous pagination request.
          required: false
          schema:
            type: string
        - name: limit
          in: query
          description: Number of events to retrieve.
          required: false
          schema:
            type: integer
            default: 20
      responses:
        "200":
          description: OK
          content:
            application/json:
              schema:
                $ref: "#/components/schemas/ListFineTuningJobEventsResponse"
      x-oaiMeta:
        name: List fine-tuning events
        group: fine-tuning
        returns: A list of fine-tuning event objects.
        examples:
          request:
            curl: |
              curl https://api.openai.com/v1/fine_tuning/jobs/ftjob-abc123/events \
                -H "Authorization: Bearer $OPENAI_API_KEY"
            python: |
              from openai import OpenAI
              client = OpenAI()

              client.fine_tuning.jobs.list_events(
                fine_tuning_job_id="ftjob-abc123",
                limit=2
              )
            node.js: |-
              import OpenAI from "openai";

              const openai = new OpenAI();

              async function main() {
                const list = await openai.fineTuning.list_events(id="ftjob-abc123", limit=2);

                for await (const fineTune of list) {
                  console.log(fineTune);
                }
              }

              main();
          response: |
            {
              "object": "list",
              "data": [
                {
                  "object": "fine_tuning.job.event",
                  "id": "ft-event-ddTJfwuMVpfLXseO0Am0Gqjm",
                  "created_at": 1692407401,
                  "level": "info",
                  "message": "Fine tuning job successfully completed",
                  "data": null,
                  "type": "message"
                },
                {
                  "object": "fine_tuning.job.event",
                  "id": "ft-event-tyiGuB72evQncpH87xe505Sv",
                  "created_at": 1692407400,
                  "level": "info",
                  "message": "New fine-tuned model created: ft:gpt-3.5-turbo:openai::7p4lURel",
                  "data": null,
                  "type": "message"
                }
              ],
              "has_more": true
            }
  /fine_tuning/jobs/{fine_tuning_job_id}/cancel:
    post:
      operationId: cancelFineTuningJob
      tags:
        - Fine-tuning
      summary: |
        Immediately cancel a fine-tune job.
      parameters:
        - in: path
          name: fine_tuning_job_id
          required: true
          schema:
            type: string
            example: ft-AF1WoRqd3aJAHsqc9NY7iL8F
          description: |
            The ID of the fine-tuning job to cancel.
      responses:
        "200":
          description: OK
          content:
            application/json:
              schema:
                $ref: "#/components/schemas/FineTuningJob"
      x-oaiMeta:
        name: Cancel fine-tuning
        group: fine-tuning
        returns: The cancelled [fine-tuning](/docs/api-reference/fine-tuning/object) object.
        examples:
          request:
            curl: |
              curl -X POST https://api.openai.com/v1/fine_tuning/jobs/ftjob-abc123/cancel \
                -H "Authorization: Bearer $OPENAI_API_KEY"
            python: |
              from openai import OpenAI
              client = OpenAI()

              client.fine_tuning.jobs.cancel("ftjob-abc123")
            node.js: |-
              import OpenAI from "openai";

              const openai = new OpenAI();

              async function main() {
                const fineTune = await openai.fineTuning.jobs.cancel("ftjob-abc123");

                console.log(fineTune);
              }
              main();
          response: |
            {
              "object": "fine_tuning.job",
              "id": "ftjob-abc123",
              "model": "gpt-3.5-turbo-0613",
              "created_at": 1689376978,
              "fine_tuned_model": null,
              "organization_id": "org-123",
              "result_files": [],
              "hyperparameters": {
                "n_epochs":  "auto"
              },
              "status": "cancelled",
              "validation_file": "file-abc123",
              "training_file": "file-abc123"
            }

  /models:
    get:
      operationId: listModels
      tags:
        - Models
      summary: Lists the currently available models, and provides basic information about each one such as the owner and availability.
      responses:
        "200":
          description: OK
          content:
            application/json:
              schema:
                $ref: "#/components/schemas/ListModelsResponse"
      x-oaiMeta:
<<<<<<< HEAD
        name: Create fine-tune
        group: fine-tunes
        returns: A [fine-tune](/docs/api-reference/fine-tunes/object) object.
=======
        name: List models
        group: models
        returns: A list of [model](/docs/api-reference/models/object) objects.
>>>>>>> f70ed12e
        examples:
          request:
            curl: |
              curl https://api.openai.com/v1/models \
                -H "Authorization: Bearer $OPENAI_API_KEY"
            python: |
              from openai import OpenAI
              client = OpenAI()

<<<<<<< HEAD
              fine_tune = client.fine_tunes.create(
                training_file="file-abc123",
                model="davinci"
              }
              print(fine_tune)
            node.js: |
=======
              client.models.list()
            node.js: |-
>>>>>>> f70ed12e
              import OpenAI from "openai";

              const openai = new OpenAI();

              async function main() {
                const list = await openai.models.list();

                for await (const model of list) {
                  console.log(model);
                }
              }
              main();
          response: |
            {
<<<<<<< HEAD
              "id": "ft-AF1WoRqd3aJAHsqc9NY7iL8F",
              "object": "fine-tune",
              "model": "curie",
              "created_at": 1614807352,
              "events": [
                {
                  "object": "fine-tune-event",
                  "created_at": 1614807352,
                  "level": "info",
                  "message": "Job enqueued. Waiting for jobs ahead to complete. Queue number: 0."
                }
              ],
              "fine_tuned_model": null,
              "hyperparams": {
                "batch_size": 4,
                "learning_rate_multiplier": 0.1,
                "n_epochs": 4,
                "prompt_loss_weight": 0.1,
              },
              "organization_id": "org-123",
              "result_files": [],
              "status": "pending",
              "validation_files": [],
              "training_files": [
                {
                  "id": "file-abc123",
                  "object": "file",
                  "bytes": 1547276,
                  "created_at": 1610062281,
                  "filename": "my-data-train.jsonl",
                  "purpose": "fine-tune-results"
                }
              ],
              "updated_at": 1614807352,
            }
    get:
      operationId: listFineTunes
      deprecated: true
      tags:
        - Fine-tunes
      summary: |
        List your organization's fine-tuning jobs
      responses:
        "200":
          description: OK
          content:
            application/json:
              schema:
                $ref: "#/components/schemas/ListFineTunesResponse"
      x-oaiMeta:
        name: List fine-tunes
        group: fine-tunes
        returns: A list of [fine-tune](/docs/api-reference/fine-tunes/object) objects.
        examples:
          request:
            curl: |
              curl https://api.openai.com/v1/fine-tunes \
                -H "Authorization: Bearer $OPENAI_API_KEY"
            python: |
              from openai import OpenAI
              client = OpenAI()

              models = client.fine_tunes.list()
              print(models)
            node.js: |-
              import OpenAI from "openai";

              const openai = new OpenAI();

              async function main() {
                const list = await openai.fineTunes.list();

                for await (const fineTune of list) {
                  console.log(fineTune);
                }
              }

              main();
          response: |
            {
              "object": "list",
              "data": [
                {
                  "id": "ft-AF1WoRqd3aJAHsqc9NY7iL8F",
                  "object": "fine-tune",
                  "model": "curie",
                  "created_at": 1614807352,
                  "fine_tuned_model": null,
                  "hyperparams": { ... },
                  "organization_id": "org-123",
                  "result_files": [],
                  "status": "pending",
                  "validation_files": [],
                  "training_files": [ { ... } ],
                  "updated_at": 1614807352,
                },
                { ... },
                { ... }
              ]
            }
  /fine-tunes/{fine_tune_id}:
    get:
      operationId: retrieveFineTune
      deprecated: true
      tags:
        - Fine-tunes
      summary: |
        Gets info about the fine-tune job.

        [Learn more about fine-tuning](/docs/guides/legacy-fine-tuning)
      parameters:
        - in: path
          name: fine_tune_id
          required: true
          schema:
            type: string
            example: ft-AF1WoRqd3aJAHsqc9NY7iL8F
          description: |
            The ID of the fine-tune job
      responses:
        "200":
          description: OK
          content:
            application/json:
              schema:
                $ref: "#/components/schemas/FineTune"
      x-oaiMeta:
        name: Retrieve fine-tune
        group: fine-tunes
        returns: The [fine-tune](/docs/api-reference/fine-tunes/object) object with the given ID.
        examples:
          request:
            curl: |
              curl https://api.openai.com/v1/fine-tunes/ft-abc123 \
                -H "Authorization: Bearer $OPENAI_API_KEY"
            python: |
              from openai import OpenAI
              client = OpenAI()

              fine_tune = client.fine_tunes.retrieve("ft-abc123")
              print(fine_tune)
            node.js: |-
              import OpenAI from "openai";

              const openai = new OpenAI();

              async function main() {
                const fineTune = await openai.fineTunes.retrieve("ft-abc123");

                console.log(fineTune);
              }

              main();
          response: &fine_tune_example |
            {
              "id": "ft-abc123",
              "object": "fine-tune",
              "model": "curie",
              "created_at": 1614807352,
              "events": [
                {
                  "object": "fine-tune-event",
                  "created_at": 1614807352,
                  "level": "info",
                  "message": "Job enqueued. Waiting for jobs ahead to complete. Queue number: 0."
                },
                {
                  "object": "fine-tune-event",
                  "created_at": 1614807356,
                  "level": "info",
                  "message": "Job started."
                },
                {
                  "object": "fine-tune-event",
                  "created_at": 1614807861,
                  "level": "info",
                  "message": "Uploaded snapshot: curie:ft-acmeco-2021-03-03-21-44-20."
                },
                {
                  "object": "fine-tune-event",
                  "created_at": 1614807864,
                  "level": "info",
                  "message": "Uploaded result files: file-abc123."
                },
                {
                  "object": "fine-tune-event",
                  "created_at": 1614807864,
                  "level": "info",
                  "message": "Job succeeded."
                }
              ],
              "fine_tuned_model": "curie:ft-acmeco-2021-03-03-21-44-20",
              "hyperparams": {
                "batch_size": 4,
                "learning_rate_multiplier": 0.1,
                "n_epochs": 4,
                "prompt_loss_weight": 0.1,
              },
              "organization_id": "org-123",
              "result_files": [
                {
                  "id": "file-abc123",
                  "object": "file",
                  "bytes": 81509,
                  "created_at": 1614807863,
                  "filename": "compiled_results.csv",
                  "purpose": "fine-tune-results"
                }
              ],
              "status": "succeeded",
              "validation_files": [],
              "training_files": [
                {
                  "id": "file-abc123",
                  "object": "file",
                  "bytes": 1547276,
                  "created_at": 1610062281,
                  "filename": "my-data-train.jsonl",
                  "purpose": "fine-tune"
                }
              ],
              "updated_at": 1614807865,
            }
  /fine-tunes/{fine_tune_id}/cancel:
    post:
      operationId: cancelFineTune
      deprecated: true
      tags:
        - Fine-tunes
      summary: |
        Immediately cancel a fine-tune job.
      parameters:
        - in: path
          name: fine_tune_id
          required: true
          schema:
            type: string
            example: ft-AF1WoRqd3aJAHsqc9NY7iL8F
          description: |
            The ID of the fine-tune job to cancel
      responses:
        "200":
          description: OK
          content:
            application/json:
              schema:
                $ref: "#/components/schemas/FineTune"
      x-oaiMeta:
        name: Cancel fine-tune
        group: fine-tunes
        returns: The cancelled [fine-tune](/docs/api-reference/fine-tunes/object) object.
        examples:
          request:
            curl: |
              curl https://api.openai.com/v1/fine-tunes/ft-AF1WoRqd3aJAHsqc9NY7iL8F/cancel \
                -H "Authorization: Bearer $OPENAI_API_KEY"
            python: |
              from openai import OpenAI
              client = OpenAI()

              fine_tune = client.fine_tunes.cancel("ft-abc123")
              print(fine_tune)
            node.js: |-
              import OpenAI from "openai";

              const openai = new OpenAI();

              async function main() {
                const fineTune = await openai.fineTunes.cancel("ft-AF1WoRqd3aJAHsqc9NY7iL8F");

                console.log(fineTune);
              }
              main();
          response: |
            {
              "id": "ft-xhrpBbvVUzYGo8oUO1FY4nI7",
              "object": "fine-tune",
              "model": "curie",
              "created_at": 1614807770,
              "events": [ { ... } ],
              "fine_tuned_model": null,
              "hyperparams": { ... },
              "organization_id": "org-123",
              "result_files": [],
              "status": "cancelled",
              "validation_files": [],
              "training_files": [
                {
                  "id": "file-abc123",
                  "object": "file",
                  "bytes": 1547276,
                  "created_at": 1610062281,
                  "filename": "my-data-train.jsonl",
                  "purpose": "fine-tune"
                }
              ],
              "updated_at": 1614807789,
            }
  /fine-tunes/{fine_tune_id}/events:
    get:
      operationId: listFineTuneEvents
      deprecated: true
      tags:
        - Fine-tunes
      summary: |
        Get fine-grained status updates for a fine-tune job.
      parameters:
        - in: path
          name: fine_tune_id
          required: true
          schema:
            type: string
            example: ft-AF1WoRqd3aJAHsqc9NY7iL8F
          description: |
            The ID of the fine-tune job to get events for.
        - in: query
          name: stream
          required: false
          schema:
            type: boolean
            default: false
          description: |
            Whether to stream events for the fine-tune job. If set to true,
            events will be sent as data-only
            [server-sent events](https://developer.mozilla.org/en-US/docs/Web/API/Server-sent_events/Using_server-sent_events#Event_stream_format)
            as they become available. The stream will terminate with a
            `data: [DONE]` message when the job is finished (succeeded, cancelled,
            or failed).

            If set to false, only events generated so far will be returned.
      responses:
        "200":
          description: OK
          content:
            application/json:
              schema:
                $ref: "#/components/schemas/ListFineTuneEventsResponse"
      x-oaiMeta:
        name: List fine-tune events
        group: fine-tunes
        returns: A list of fine-tune event objects.
        examples:
          request:
            curl: |
              curl https://api.openai.com/v1/fine-tunes/ft-AF1WoRqd3aJAHsqc9NY7iL8F/events \
                -H "Authorization: Bearer $OPENAI_API_KEY"
            python: |
              from openai import OpenAI
              client = OpenAI()

              fine_tune = client.fine_tunes.list_events("ft-abc123")
              print(fine_tune)
            node.js: |-
              import OpenAI from "openai";

              const openai = new OpenAI();

              async function main() {
                const fineTune = await openai.fineTunes.listEvents("ft-AF1WoRqd3aJAHsqc9NY7iL8F");

                console.log(fineTune);
              }
              main();
          response: |
            {
              "object": "list",
              "data": [
                {
                  "object": "fine-tune-event",
                  "created_at": 1614807352,
                  "level": "info",
                  "message": "Job enqueued. Waiting for jobs ahead to complete. Queue number: 0."
                },
                {
                  "object": "fine-tune-event",
                  "created_at": 1614807356,
                  "level": "info",
                  "message": "Job started."
                },
                {
                  "object": "fine-tune-event",
                  "created_at": 1614807861,
                  "level": "info",
                  "message": "Uploaded snapshot: curie:ft-acmeco-2021-03-03-21-44-20."
                },
                {
                  "object": "fine-tune-event",
                  "created_at": 1614807864,
                  "level": "info",
                  "message": "Uploaded result files: file-abc123"
                },
                {
                  "object": "fine-tune-event",
                  "created_at": 1614807864,
                  "level": "info",
                  "message": "Job succeeded."
                }
              ]
            }

  /models:
    get:
      operationId: listModels
      tags:
        - Models
      summary: Lists the currently available models, and provides basic information about each one such as the owner and availability.
      responses:
        "200":
          description: OK
          content:
            application/json:
              schema:
                $ref: "#/components/schemas/ListModelsResponse"
      x-oaiMeta:
        name: List models
        group: models
        returns: A list of [model](/docs/api-reference/models/object) objects.
        examples:
          request:
            curl: |
              curl https://api.openai.com/v1/models \
                -H "Authorization: Bearer $OPENAI_API_KEY"
            python: |
              from openai import OpenAI
              client = OpenAI()

              client.models.list()
            node.js: |-
              import OpenAI from "openai";

              const openai = new OpenAI();

              async function main() {
                const list = await openai.models.list();

                for await (const model of list) {
                  console.log(model);
                }
              }
              main();
          response: |
            {
=======
>>>>>>> f70ed12e
              "object": "list",
              "data": [
                {
                  "id": "model-id-0",
                  "object": "model",
                  "created": 1686935002,
                  "owned_by": "organization-owner"
                },
                {
                  "id": "model-id-1",
                  "object": "model",
                  "created": 1686935002,
                  "owned_by": "organization-owner",
                },
                {
                  "id": "model-id-2",
                  "object": "model",
                  "created": 1686935002,
                  "owned_by": "openai"
                },
              ],
              "object": "list"
            }
  /models/{model}:
    get:
      operationId: retrieveModel
      tags:
        - Models
      summary: Retrieves a model instance, providing basic information about the model such as the owner and permissioning.
      parameters:
        - in: path
          name: model
          required: true
          schema:
            type: string
            # ideally this will be an actual ID, so this will always work from browser
            example: gpt-3.5-turbo
          description: The ID of the model to use for this request
      responses:
        "200":
          description: OK
          content:
            application/json:
              schema:
                $ref: "#/components/schemas/Model"
      x-oaiMeta:
        name: Retrieve model
        group: models
        returns: The [model](/docs/api-reference/models/object) object matching the specified ID.
        examples:
          request:
            curl: |
              curl https://api.openai.com/v1/models/VAR_model_id \
                -H "Authorization: Bearer $OPENAI_API_KEY"
            python: |
              from openai import OpenAI
              client = OpenAI()

              client.models.retrieve("VAR_model_id")
            node.js: |-
              import OpenAI from "openai";

              const openai = new OpenAI();

              async function main() {
                const model = await openai.models.retrieve("gpt-3.5-turbo");

                console.log(model);
              }

              main();
          response: &retrieve_model_response |
            {
              "id": "VAR_model_id",
              "object": "model",
              "created": 1686935002,
              "owned_by": "openai"
            }
    delete:
      operationId: deleteModel
      tags:
        - Models
      summary: Delete a fine-tuned model. You must have the Owner role in your organization to delete a model.
      parameters:
        - in: path
          name: model
          required: true
          schema:
            type: string
            example: ft:gpt-3.5-turbo:acemeco:suffix:abc123
          description: The model to delete
      responses:
        "200":
          description: OK
          content:
            application/json:
              schema:
                $ref: "#/components/schemas/DeleteModelResponse"
      x-oaiMeta:
        name: Delete a fine-tuned model
        group: models
        returns: Deletion status.
        examples:
          request:
            curl: |
              curl https://api.openai.com/v1/models/ft:gpt-3.5-turbo:acemeco:suffix:abc123 \
                -X DELETE \
                -H "Authorization: Bearer $OPENAI_API_KEY"
            python: |
              from openai import OpenAI
              client = OpenAI()

              client.models.delete("ft:gpt-3.5-turbo:acemeco:suffix:abc123")
            node.js: |-
              import OpenAI from "openai";

              const openai = new OpenAI();

              async function main() {
                const model = await openai.models.del("ft:gpt-3.5-turbo:acemeco:suffix:abc123");

                console.log(model);
              }
              main();
          response: |
            {
              "id": "ft:gpt-3.5-turbo:acemeco:suffix:abc123",
              "object": "model",
              "deleted": true
            }

  /moderations:
    post:
      operationId: createModeration
      tags:
        - Moderations
      summary: Classifies if text violates OpenAI's Content Policy
      requestBody:
        required: true
        content:
          application/json:
            schema:
              $ref: "#/components/schemas/CreateModerationRequest"
      responses:
        "200":
          description: OK
          content:
            application/json:
              schema:
                $ref: "#/components/schemas/CreateModerationResponse"
      x-oaiMeta:
        name: Create moderation
        group: moderations
        returns: A [moderation](/docs/api-reference/moderations/object) object.
        examples:
          request:
            curl: |
              curl https://api.openai.com/v1/moderations \
                -H "Content-Type: application/json" \
                -H "Authorization: Bearer $OPENAI_API_KEY" \
                -d '{
                  "input": "I want to kill them."
                }'
            python: |
              from openai import OpenAI
              client = OpenAI()

              client.moderations.create(input="I want to kill them.")
            node.js: |
              import OpenAI from "openai";

              const openai = new OpenAI();

              async function main() {
                const moderation = await openai.moderations.create({ input: "I want to kill them." });

                console.log(moderation);
              }
              main();
          response: &moderation_example |
            {
              "id": "modr-XXXXX",
              "model": "text-moderation-005",
              "results": [
                {
                  "flagged": true,
                  "categories": {
                    "sexual": false,
                    "hate": false,
                    "harassment": false,
                    "self-harm": false,
                    "sexual/minors": false,
                    "hate/threatening": false,
                    "violence/graphic": false,
                    "self-harm/intent": false,
                    "self-harm/instructions": false,
                    "harassment/threatening": true,
                    "violence": true,
                  },
                  "category_scores": {
                    "sexual": 1.2282071e-06,
                    "hate": 0.010696256,
                    "harassment": 0.29842457,
                    "self-harm": 1.5236925e-08,
                    "sexual/minors": 5.7246268e-08,
                    "hate/threatening": 0.0060676364,
                    "violence/graphic": 4.435014e-06,
                    "self-harm/intent": 8.098441e-10,
                    "self-harm/instructions": 2.8498655e-11,
                    "harassment/threatening": 0.63055265,
                    "violence": 0.99011886,
                  }
                }
              ]
            }

  /assistants:
    get:
      operationId: listAssistants
      tags:
        - Assistants
      summary: Returns a list of assistants.
      parameters:
        - name: limit
          in: query
          description: &pagination_limit_param_description |
            A limit on the number of objects to be returned. Limit can range between 1 and 100, and the default is 20.
          required: false
          schema:
            type: integer
            default: 20
        - name: order
          in: query
          description: &pagination_order_param_description |
            Sort order by the `created_at` timestamp of the objects. `asc` for ascending order and `desc` for descending order.
          schema:
            type: string
            default: desc
            enum: ["asc", "desc"]
        - name: after
          in: query
          description: &pagination_after_param_description |
            A cursor for use in pagination. `after` is an object ID that defines your place in the list. For instance, if you make a list request and receive 100 objects, ending with obj_foo, your subsequent call can include after=obj_foo in order to fetch the next page of the list.
          schema:
            type: string
        - name: before
          in: query
          description: &pagination_before_param_description |
            A cursor for use in pagination. `before` is an object ID that defines your place in the list. For instance, if you make a list request and receive 100 objects, ending with obj_foo, your subsequent call can include before=obj_foo in order to fetch the previous page of the list.
          schema:
            type: string
      responses:
        "200":
          description: OK
          content:
            application/json:
              schema:
                $ref: "#/components/schemas/ListAssistantsResponse"
      x-oaiMeta:
        name: List assistants
        group: assistants
        beta: true
        returns: A list of [assistant](/docs/api-reference/assistants/object) objects.
        examples:
          request:
            curl: |
              curl "https://api.openai.com/v1/assistants?order=desc&limit=20" \
                -H "Content-Type: application/json" \
                -H "Authorization: Bearer $OPENAI_API_KEY" \
                -H "OpenAI-Beta: assistants=v1"
            python: |
              from openai import OpenAI
              client = OpenAI()

              my_assistants = client.beta.assistants.list(
                  order="desc",
                  limit="20",
              )
              print(my_assistants.data)
            node.js: |-
              import OpenAI from "openai";

              const openai = new OpenAI();

              async function main() {
                const myAssistants = await openai.beta.assistants.list({
                  order: "desc",
                  limit: "20",
                });

                console.log(myAssistants.data);
              }

              main();
          response: &list_assistants_example |
            {
              "object": "list",
              "data": [
                {
                  "id": "asst_abc123",
                  "object": "assistant",
                  "created_at": 1698982736,
                  "name": "Coding Tutor",
                  "description": null,
                  "model": "gpt-4",
                  "instructions": "You are a helpful assistant designed to make me better at coding!",
                  "tools": [],
                  "file_ids": [],
                  "metadata": {}
                },
                {
                  "id": "asst_abc456",
                  "object": "assistant",
                  "created_at": 1698982718,
                  "name": "My Assistant",
                  "description": null,
                  "model": "gpt-4",
                  "instructions": "You are a helpful assistant designed to make me better at coding!",
                  "tools": [],
                  "file_ids": [],
                  "metadata": {}
                },
                {
                  "id": "asst_abc789",
                  "object": "assistant",
                  "created_at": 1698982643,
                  "name": null,
                  "description": null,
                  "model": "gpt-4",
                  "instructions": null,
                  "tools": [],
                  "file_ids": [],
                  "metadata": {}
                }
              ],
              "first_id": "asst_abc123",
              "last_id": "asst_abc789",
              "has_more": false
            }
    post:
      operationId: createAssistant
      tags:
        - Assistants
      summary: Create an assistant with a model and instructions.
      requestBody:
        required: true
        content:
          application/json:
            schema:
              $ref: "#/components/schemas/CreateAssistantRequest"
      responses:
        "200":
          description: OK
          content:
            application/json:
              schema:
                $ref: "#/components/schemas/AssistantObject"
      x-oaiMeta:
        name: Create assistant
        group: assistants
        beta: true
        returns: An [assistant](/docs/api-reference/assistants/object) object.
        examples:
          - title: Code Interpreter
            request:
              curl: |
                curl "https://api.openai.com/v1/assistants" \
                  -H "Content-Type: application/json" \
                  -H "Authorization: Bearer $OPENAI_API_KEY" \
                  -H "OpenAI-Beta: assistants=v1" \
                  -d '{
                    "instructions": "You are a personal math tutor. When asked a question, write and run Python code to answer the question.",
                    "name": "Math Tutor",
                    "tools": [{"type": "code_interpreter"}],
                    "model": "gpt-4"
                  }'

              python: |
                from openai import OpenAI
                client = OpenAI()

                my_assistant = client.beta.assistants.create(
                    instructions="You are a personal math tutor. When asked a question, write and run Python code to answer the question.",
                    name="Math Tutor",
                    tools=[{"type": "code_interpreter"}],
                    model="gpt-4",
                )
                print(my_assistant)
              node.js: |-
                import OpenAI from "openai";

                const openai = new OpenAI();

                async function main() {
                  const myAssistant = await openai.beta.assistants.create({
                    instructions:
                      "You are a personal math tutor. When asked a question, write and run Python code to answer the question.",
                    name: "Math Tutor",
                    tools: [{ type: "code_interpreter" }],
                    model: "gpt-4",
                  });

                  console.log(myAssistant);
                }

                main();
            response: &create_assistants_example |
              {
                "id": "asst_abc123",
                "object": "assistant",
                "created_at": 1698984975,
                "name": "Math Tutor",
                "description": null,
                "model": "gpt-4",
                "instructions": "You are a personal math tutor. When asked a question, write and run Python code to answer the question.",
                "tools": [
                  {
                    "type": "code_interpreter"
                  }
                ],
                "file_ids": [],
                "metadata": {}
              }
          - title: Files
            request:
              curl: |
                curl https://api.openai.com/v1/assistants \
                  -H "Content-Type: application/json" \
                  -H "Authorization: Bearer $OPENAI_API_KEY" \
                  -H "OpenAI-Beta: assistants=v1" \
                  -d '{
                    "instructions": "You are an HR bot, and you have access to files to answer employee questions about company policies.",
                    "tools": [{"type": "retrieval"}],
                    "model": "gpt-4",
                    "file_ids": ["file-abc123"]
                  }'
              python: |
                from openai import OpenAI
                client = OpenAI()

                my_assistant = client.beta.assistants.create(
                    instructions="You are an HR bot, and you have access to files to answer employee questions about company policies.",
                    name="HR Helper",
                    tools=[{"type": "retrieval"}],
                    model="gpt-4",
                    file_ids=["file-abc123"],
                )
                print(my_assistant)
              node.js: |-
                import OpenAI from "openai";

                const openai = new OpenAI();

                async function main() {
                  const myAssistant = await openai.beta.assistants.create({
                    instructions:
                      "You are an HR bot, and you have access to files to answer employee questions about company policies.",
                    name: "HR Helper",
                    tools: [{ type: "retrieval" }],
                    model: "gpt-4",
                    file_ids: ["file-abc123"],
                  });

                  console.log(myAssistant);
                }

                main();
            response: |
              {
                "id": "asst_abc123",
                "object": "assistant",
                "created_at": 1699009403,
                "name": "HR Helper",
                "description": null,
                "model": "gpt-4",
                "instructions": "You are an HR bot, and you have access to files to answer employee questions about company policies.",
                "tools": [
                  {
                    "type": "retrieval"
                  }
                ],
                "file_ids": [
                  "file-abc123"
                ],
                "metadata": {}
              }

  /assistants/{assistant_id}:
    get:
      operationId: getAssistant
      tags:
        - Assistants
      summary: Retrieves an assistant.
      parameters:
        - in: path
          name: assistant_id
          required: true
          schema:
            type: string
          description: The ID of the assistant to retrieve.
      responses:
        "200":
          description: OK
          content:
            application/json:
              schema:
                $ref: "#/components/schemas/AssistantObject"
      x-oaiMeta:
        name: Retrieve assistant
        group: assistants
        beta: true
        returns: The [assistant](/docs/api-reference/assistants/object) object matching the specified ID.
        examples:
          request:
            curl: |
              curl https://api.openai.com/v1/assistants/asst_abc123 \
                -H "Content-Type: application/json" \
                -H "Authorization: Bearer $OPENAI_API_KEY" \
                -H "OpenAI-Beta: assistants=v1"
            python: |
              from openai import OpenAI
              client = OpenAI()

              my_assistant = client.beta.assistants.retrieve("asst_abc123")
              print(my_assistant)
            node.js: |-
              import OpenAI from "openai";

              const openai = new OpenAI();

              async function main() {
                const myAssistant = await openai.beta.assistants.retrieve(
                  "asst_abc123"
                );

                console.log(myAssistant);
              }

              main();
          response: |
            {
              "id": "asst_abc123",
              "object": "assistant",
              "created_at": 1699009709,
              "name": "HR Helper",
              "description": null,
              "model": "gpt-4",
              "instructions": "You are an HR bot, and you have access to files to answer employee questions about company policies.",
              "tools": [
                {
                  "type": "retrieval"
                }
              ],
              "file_ids": [
                "file-abc123"
              ],
              "metadata": {}
            }
    post:
      operationId: modifyAssistant
      tags:
        - Assistants
      summary: Modifies an assistant.
      parameters:
        - in: path
          name: assistant_id
          required: true
          schema:
            type: string
          description: The ID of the assistant to modify.
      requestBody:
        required: true
        content:
          application/json:
            schema:
              $ref: "#/components/schemas/ModifyAssistantRequest"
      responses:
        "200":
          description: OK
          content:
            application/json:
              schema:
                $ref: "#/components/schemas/AssistantObject"
      x-oaiMeta:
        name: Modify assistant
        group: assistants
        beta: true
        returns: The modified [assistant](/docs/api-reference/assistants/object) object.
        examples:
          request:
            curl: |
              curl https://api.openai.com/v1/assistants/asst_abc123 \
                -H "Content-Type: application/json" \
                -H "Authorization: Bearer $OPENAI_API_KEY" \
                -H "OpenAI-Beta: assistants=v1" \
                -d '{
                    "instructions": "You are an HR bot, and you have access to files to answer employee questions about company policies. Always response with info from either of the files.",
                    "tools": [{"type": "retrieval"}],
                    "model": "gpt-4",
                    "file_ids": ["file-abc123", "file-abc456"]
                  }'
            python: |
              from openai import OpenAI
              client = OpenAI()

              my_updated_assistant = client.beta.assistants.update(
                "asst_abc123",
                instructions="You are an HR bot, and you have access to files to answer employee questions about company policies. Always response with info from either of the files.",
                name="HR Helper",
                tools=[{"type": "retrieval"}],
                model="gpt-4",
                file_ids=["file-abc123", "file-abc456"],
              )

              print(my_updated_assistant)
            node.js: |-
              import OpenAI from "openai";

              const openai = new OpenAI();

              async function main() {
                const myUpdatedAssistant = await openai.beta.assistants.update(
                  "asst_abc123",
                  {
                    instructions:
                      "You are an HR bot, and you have access to files to answer employee questions about company policies. Always response with info from either of the files.",
                    name: "HR Helper",
                    tools: [{ type: "retrieval" }],
                    model: "gpt-4",
                    file_ids: [
                      "file-abc123",
                      "file-abc456",
                    ],
                  }
                );

                console.log(myUpdatedAssistant);
              }

              main();
          response: |
            {
              "id": "asst_abc123",
              "object": "assistant",
              "created_at": 1699009709,
              "name": "HR Helper",
              "description": null,
              "model": "gpt-4",
              "instructions": "You are an HR bot, and you have access to files to answer employee questions about company policies. Always response with info from either of the files.",
              "tools": [
                {
                  "type": "retrieval"
                }
              ],
              "file_ids": [
                "file-abc123",
                "file-abc456"
              ],
              "metadata": {}
            }
    delete:
      operationId: deleteAssistant
      tags:
        - Assistants
      summary: Delete an assistant.
      parameters:
        - in: path
          name: assistant_id
          required: true
          schema:
            type: string
          description: The ID of the assistant to delete.
      responses:
        "200":
          description: OK
          content:
            application/json:
              schema:
                $ref: "#/components/schemas/DeleteAssistantResponse"
      x-oaiMeta:
        name: Delete assistant
        group: assistants
        beta: true
        returns: Deletion status
        examples:
          request:
            curl: |
              curl https://api.openai.com/v1/assistants/asst_abc123 \
                -H "Content-Type: application/json" \
                -H "Authorization: Bearer $OPENAI_API_KEY" \
                -H "OpenAI-Beta: assistants=v1" \
                -X DELETE
            python: |
              from openai import OpenAI
              client = OpenAI()

              response = client.beta.assistants.delete("asst_abc123")
              print(response)
            node.js: |-
              import OpenAI from "openai";

              const openai = new OpenAI();

              async function main() {
                const response = await openai.beta.assistants.del("asst_abc123");

                console.log(response);
              }
              main();
          response: |
            {
              "id": "asst_abc123",
              "object": "assistant.deleted",
              "deleted": true
            }

  /threads:
    post:
      operationId: createThread
      tags:
        - Assistants
      summary: Create a thread.
      requestBody:
        content:
          application/json:
            schema:
              $ref: "#/components/schemas/CreateThreadRequest"
      responses:
        "200":
          description: OK
          content:
            application/json:
              schema:
                $ref: "#/components/schemas/ThreadObject"
      x-oaiMeta:
        name: Create thread
        group: threads
        beta: true
        returns: A [thread](/docs/api-reference/threads) object.
        examples:
          - title: Empty
            request:
              curl: |
                curl https://api.openai.com/v1/threads \
                  -H "Content-Type: application/json" \
                  -H "Authorization: Bearer $OPENAI_API_KEY" \
                  -H "OpenAI-Beta: assistants=v1" \
                  -d ''
              python: |
                from openai import OpenAI
                client = OpenAI()

                empty_thread = client.beta.threads.create()
                print(empty_thread)
              node.js: |-
                import OpenAI from "openai";

                const openai = new OpenAI();

                async function main() {
                  const emptyThread = await openai.beta.threads.create();

                  console.log(emptyThread);
                }

                main();
            response: |
              {
                "id": "thread_abc123",
                "object": "thread",
                "created_at": 1699012949,
                "metadata": {}
              }
          - title: Messages
            request:
              curl: |
                curl https://api.openai.com/v1/threads \
                -H "Content-Type: application/json" \
                -H "Authorization: Bearer $OPENAI_API_KEY" \
                -H "OpenAI-Beta: assistants=v1" \
                -d '{
                    "messages": [{
                      "role": "user",
                      "content": "Hello, what is AI?",
                      "file_ids": ["file-abc123"]
                    }, {
                      "role": "user",
                      "content": "How does AI work? Explain it in simple terms."
                    }]
                  }'
              python: |
                from openai import OpenAI
                client = OpenAI()

                message_thread = client.beta.threads.create(
                  messages=[
                    {
                      "role": "user",
                      "content": "Hello, what is AI?",
                      "file_ids": ["file-abc123"],
                    },
                    {
                      "role": "user",
                      "content": "How does AI work? Explain it in simple terms."
                    },
                  ]
                )

                print(message_thread)
              node.js: |-
                import OpenAI from "openai";

                const openai = new OpenAI();

                async function main() {
                  const messageThread = await openai.beta.threads.create({
                    messages: [
                      {
                        role: "user",
                        content: "Hello, what is AI?",
                        file_ids: ["file-abc123"],
                      },
                      {
                        role: "user",
                        content: "How does AI work? Explain it in simple terms.",
                      },
                    ],
                  });

                  console.log(messageThread);
                }

                main();
            response: |
              {
                id: 'thread_abc123',
                object: 'thread',
                created_at: 1699014083,
                metadata: {}
              }

  /threads/{thread_id}:
    get:
      operationId: getThread
      tags:
        - Assistants
      summary: Retrieves a thread.
      parameters:
        - in: path
          name: thread_id
          required: true
          schema:
            type: string
          description: The ID of the thread to retrieve.
      responses:
        "200":
          description: OK
          content:
            application/json:
              schema:
                $ref: "#/components/schemas/ThreadObject"
      x-oaiMeta:
        name: Retrieve thread
        group: threads
        beta: true
        returns: The [thread](/docs/api-reference/threads/object) object matching the specified ID.
        examples:
          request:
            curl: |
              curl https://api.openai.com/v1/threads/thread_abc123 \
                -H "Content-Type: application/json" \
                -H "Authorization: Bearer $OPENAI_API_KEY" \
                -H "OpenAI-Beta: assistants=v1"
            python: |
              from openai import OpenAI
              client = OpenAI()

              my_thread = client.beta.threads.retrieve("thread_abc123")
              print(my_thread)
            node.js: |-
              import OpenAI from "openai";

              const openai = new OpenAI();

              async function main() {
                const myThread = await openai.beta.threads.retrieve(
                  "thread_abc123"
                );

                console.log(myThread);
              }

              main();
          response: |
            {
              "id": "thread_abc123",
              "object": "thread",
              "created_at": 1699014083,
              "metadata": {}
            }
    post:
      operationId: modifyThread
      tags:
        - Assistants
      summary: Modifies a thread.
      parameters:
        - in: path
          name: thread_id
          required: true
          schema:
            type: string
          description: The ID of the thread to modify. Only the `metadata` can be modified.
      requestBody:
        required: true
        content:
          application/json:
            schema:
              $ref: "#/components/schemas/ModifyThreadRequest"
      responses:
        "200":
          description: OK
          content:
            application/json:
              schema:
                $ref: "#/components/schemas/ThreadObject"
      x-oaiMeta:
        name: Modify thread
        group: threads
        beta: true
        returns: The modified [thread](/docs/api-reference/threads/object) object matching the specified ID.
        examples:
          request:
            curl: |
              curl https://api.openai.com/v1/threads/thread_abc123 \
                -H "Content-Type: application/json" \
                -H "Authorization: Bearer $OPENAI_API_KEY" \
                -H "OpenAI-Beta: assistants=v1" \
                -d '{
                    "metadata": {
                      "modified": "true",
                      "user": "abc123"
                    }
                  }'
            python: |
              from openai import OpenAI
              client = OpenAI()

              my_updated_thread = client.beta.threads.update(
                "thread_abc123",
                metadata={
                  "modified": "true",
                  "user": "abc123"
                }
              )
              print(my_updated_thread)
            node.js: |-
              import OpenAI from "openai";

              const openai = new OpenAI();

              async function main() {
                const updatedThread = await openai.beta.threads.update(
                  "thread_abc123",
                  {
                    metadata: { modified: "true", user: "abc123" },
                  }
                );

                console.log(updatedThread);
              }

              main();
          response: |
            {
              "id": "thread_abc123",
              "object": "thread",
              "created_at": 1699014083,
              "metadata": {
                "modified": "true",
                "user": "abc123"
              }
            }
    delete:
      operationId: deleteThread
      tags:
        - Assistants
      summary: Delete a thread.
      parameters:
        - in: path
          name: thread_id
          required: true
          schema:
            type: string
          description: The ID of the thread to delete.
      responses:
        "200":
          description: OK
          content:
            application/json:
              schema:
                $ref: "#/components/schemas/DeleteThreadResponse"
      x-oaiMeta:
        name: Delete thread
        group: threads
        beta: true
        returns: Deletion status
        examples:
          request:
            curl: |
              curl https://api.openai.com/v1/threads/thread_abc123 \
                -H "Content-Type: application/json" \
                -H "Authorization: Bearer $OPENAI_API_KEY" \
                -H "OpenAI-Beta: assistants=v1" \
                -X DELETE
            python: |
              from openai import OpenAI
              client = OpenAI()

              response = client.beta.threads.delete("thread_abc123")
              print(response)
            node.js: |-
              import OpenAI from "openai";

              const openai = new OpenAI();

              async function main() {
                const response = await openai.beta.threads.del("thread_abc123");

                console.log(response);
              }
              main();
          response: |
            {
              "id": "thread_abc123",
              "object": "thread.deleted",
              "deleted": true
            }

  /threads/{thread_id}/messages:
    get:
      operationId: listMessages
      tags:
        - Assistants
      summary: Returns a list of messages for a given thread.
      parameters:
        - in: path
          name: thread_id
          required: true
          schema:
            type: string
          description: The ID of the [thread](/docs/api-reference/threads) the messages belong to.
        - name: limit
          in: query
          description: *pagination_limit_param_description
          required: false
          schema:
            type: integer
            default: 20
        - name: order
          in: query
          description: *pagination_order_param_description
          schema:
            type: string
            default: desc
            enum: ["asc", "desc"]
        - name: after
          in: query
          description: *pagination_after_param_description
          schema:
            type: string
        - name: before
          in: query
          description: *pagination_before_param_description
          schema:
            type: string
      responses:
        "200":
          description: OK
          content:
            application/json:
              schema:
                $ref: "#/components/schemas/ListMessagesResponse"
      x-oaiMeta:
        name: List messages
        group: threads
        beta: true
        returns: A list of [message](/docs/api-reference/messages) objects.
        examples:
          request:
            curl: |
              curl https://api.openai.com/v1/threads/thread_abc123/messages \
                -H "Content-Type: application/json" \
                -H "Authorization: Bearer $OPENAI_API_KEY" \
                -H "OpenAI-Beta: assistants=v1"
            python: |
              from openai import OpenAI
              client = OpenAI()

              thread_messages = client.beta.threads.messages.list("thread_abc123")
              print(thread_messages.data)
            node.js: |-
              import OpenAI from "openai";

              const openai = new OpenAI();

              async function main() {
                const threadMessages = await openai.beta.threads.messages.list(
                  "thread_abc123"
                );

                console.log(threadMessages.data);
              }

              main();
          response: |
            {
              "object": "list",
              "data": [
                {
                  "id": "msg_abc123",
                  "object": "thread.message",
                  "created_at": 1699016383,
                  "thread_id": "thread_abc123",
                  "role": "user",
                  "content": [
                    {
                      "type": "text",
                      "text": {
                        "value": "How does AI work? Explain it in simple terms.",
                        "annotations": []
                      }
                    }
                  ],
                  "file_ids": [],
                  "assistant_id": null,
                  "run_id": null,
                  "metadata": {}
                },
                {
                  "id": "msg_abc456",
                  "object": "thread.message",
                  "created_at": 1699016383,
                  "thread_id": "thread_abc123",
                  "role": "user",
                  "content": [
                    {
                      "type": "text",
                      "text": {
                        "value": "Hello, what is AI?",
                        "annotations": []
                      }
                    }
                  ],
                  "file_ids": [
                    "file-abc123"
                  ],
                  "assistant_id": null,
                  "run_id": null,
                  "metadata": {}
                }
              ],
              "first_id": "msg_abc123",
              "last_id": "msg_abc456",
              "has_more": false
            }
    post:
      operationId: createMessage
      tags:
        - Assistants
      summary: Create a message.
      parameters:
        - in: path
          name: thread_id
          required: true
          schema:
            type: string
          description: The ID of the [thread](/docs/api-reference/threads) to create a message for.
      requestBody:
        required: true
        content:
          application/json:
            schema:
              $ref: "#/components/schemas/CreateMessageRequest"
      responses:
        "200":
          description: OK
          content:
            application/json:
              schema:
                $ref: "#/components/schemas/MessageObject"
      x-oaiMeta:
        name: Create message
        group: threads
        beta: true
        returns: A [message](/docs/api-reference/messages/object) object.
        examples:
          request:
            curl: |
              curl https://api.openai.com/v1/threads/thread_abc123/messages \
                -H "Content-Type: application/json" \
                -H "Authorization: Bearer $OPENAI_API_KEY" \
                -H "OpenAI-Beta: assistants=v1" \
                -d '{
                    "role": "user",
                    "content": "How does AI work? Explain it in simple terms."
                  }'
            python: |
              from openai import OpenAI
              client = OpenAI()

              thread_message = client.beta.threads.messages.create(
                "thread_abc123",
                role="user",
                content="How does AI work? Explain it in simple terms.",
              )
              print(thread_message)
            node.js: |-
              import OpenAI from "openai";

              const openai = new OpenAI();

              async function main() {
                const threadMessages = await openai.beta.threads.messages.create(
                  "thread_abc123",
                  { role: "user", content: "How does AI work? Explain it in simple terms." }
                );

                console.log(threadMessages);
              }

              main();
          response: |
            {
              "id": "msg_abc123",
              "object": "thread.message",
              "created_at": 1699017614,
              "thread_id": "thread_abc123",
              "role": "user",
              "content": [
                {
                  "type": "text",
                  "text": {
                    "value": "How does AI work? Explain it in simple terms.",
                    "annotations": []
                  }
                }
              ],
              "file_ids": [],
              "assistant_id": null,
              "run_id": null,
              "metadata": {}
            }

  /threads/{thread_id}/messages/{message_id}:
    get:
      operationId: getMessage
      tags:
        - Assistants
      summary: Retrieve a message.
      parameters:
        - in: path
          name: thread_id
          required: true
          schema:
            type: string
          description: The ID of the [thread](/docs/api-reference/threads) to which this message belongs.
        - in: path
          name: message_id
          required: true
          schema:
            type: string
          description: The ID of the message to retrieve.
      responses:
        "200":
          description: OK
          content:
            application/json:
              schema:
                $ref: "#/components/schemas/MessageObject"
      x-oaiMeta:
        name: Retrieve message
        group: threads
        beta: true
        returns: The [message](/docs/api-reference/threads/messages/object) object matching the specified ID.
        examples:
          request:
            curl: |
              curl https://api.openai.com/v1/threads/thread_abc123/messages/msg_abc123 \
                -H "Content-Type: application/json" \
                -H "Authorization: Bearer $OPENAI_API_KEY" \
                -H "OpenAI-Beta: assistants=v1"
            python: |
              from openai import OpenAI
              client = OpenAI()

              message = client.beta.threads.messages.retrieve(
                message_id="msg_abc123",
                thread_id="thread_abc123",
              )
              print(message)
            node.js: |-
              import OpenAI from "openai";

              const openai = new OpenAI();

              async function main() {
                const message = await openai.beta.threads.messages.retrieve(
                  "thread_abc123",
                  "msg_abc123"
                );

                console.log(message);
              }

              main();
          response: |
            {
              "id": "msg_abc123",
              "object": "thread.message",
              "created_at": 1699017614,
              "thread_id": "thread_abc123",
              "role": "user",
              "content": [
                {
                  "type": "text",
                  "text": {
                    "value": "How does AI work? Explain it in simple terms.",
                    "annotations": []
                  }
                }
              ],
              "file_ids": [],
              "assistant_id": null,
              "run_id": null,
              "metadata": {}
            }
    post:
      operationId: modifyMessage
      tags:
        - Assistants
      summary: Modifies a message.
      parameters:
        - in: path
          name: thread_id
          required: true
          schema:
            type: string
          description: The ID of the thread to which this message belongs.
        - in: path
          name: message_id
          required: true
          schema:
            type: string
          description: The ID of the message to modify.
      requestBody:
        required: true
        content:
          application/json:
            schema:
              $ref: "#/components/schemas/ModifyMessageRequest"
      responses:
        "200":
          description: OK
          content:
            application/json:
              schema:
                $ref: "#/components/schemas/MessageObject"
      x-oaiMeta:
        name: Modify message
        group: threads
        beta: true
        returns: The modified [message](/docs/api-reference/threads/messages/object) object.
        examples:
          request:
            curl: |
              curl https://api.openai.com/v1/threads/thread_abc123/messages/msg_abc123 \
                -H "Content-Type: application/json" \
                -H "Authorization: Bearer $OPENAI_API_KEY" \
                -H "OpenAI-Beta: assistants=v1" \
                -d '{
                    "metadata": {
                      "modified": "true",
                      "user": "abc123"
                    }
                  }'
            python: |
              from openai import OpenAI
              client = OpenAI()

              message = client.beta.threads.messages.update(
                message_id="msg_abc12",
                thread_id="thread_abc123",
                metadata={
                  "modified": "true",
                  "user": "abc123",
                },
              )
              print(message)
            node.js: |-
              import OpenAI from "openai";

              const openai = new OpenAI();

              async function main() {
                const message = await openai.beta.threads.messages.update(
                  "thread_abc123",
                  "msg_abc123",
                  {
                    metadata: {
                      modified: "true",
                      user: "abc123",
                    },
                  }
                }'
          response: |
            {
              "id": "msg_abc123",
              "object": "thread.message",
              "created_at": 1699017614,
              "thread_id": "thread_abc123",
              "role": "user",
              "content": [
                {
                  "type": "text",
                  "text": {
                    "value": "How does AI work? Explain it in simple terms.",
                    "annotations": []
                  }
                }
              ],
              "file_ids": [],
              "assistant_id": null,
              "run_id": null,
              "metadata": {
                "modified": "true",
                "user": "abc123"
              }
            }

  /threads/runs:
    post:
      operationId: createThreadAndRun
      tags:
        - Assistants
      summary: Create a thread and run it in one request.
      requestBody:
        required: true
        content:
          application/json:
            schema:
              $ref: "#/components/schemas/CreateThreadAndRunRequest"
      responses:
        "200":
          description: OK
          content:
            application/json:
              schema:
                $ref: "#/components/schemas/RunObject"
      x-oaiMeta:
        name: Create thread and run
        group: threads
        beta: true
        returns: A [run](/docs/api-reference/runs/object) object.
        examples:
          request:
            curl: |
              curl https://api.openai.com/v1/threads/runs \
                -H "Authorization: Bearer $OPENAI_API_KEY" \
                -H "Content-Type: application/json" \
                -H "OpenAI-Beta: assistants=v1" \
                -d '{
                    "assistant_id": "asst_abc123",
                    "thread": {
                      "messages": [
                        {"role": "user", "content": "Explain deep learning to a 5 year old."}
                      ]
                    }
                  }'
            python: |
              from openai import OpenAI
              client = OpenAI()

              run = client.beta.threads.create_and_run(
                assistant_id="asst_abc123",
                thread={
                  "messages": [
                    {"role": "user", "content": "Explain deep learning to a 5 year old."}
                  ]
                }
              )
            node.js: |
              import OpenAI from "openai";

              const openai = new OpenAI();

              async function main() {
                const run = await openai.beta.threads.createAndRun({
                  assistant_id: "asst_abc123",
                  thread: {
                    messages: [
                      { role: "user", content: "Explain deep learning to a 5 year old." },
                    ],
                  },
                });

                console.log(run);
              }

              main();
          response: |
            {
              "id": "run_abc123",
              "object": "thread.run",
              "created_at": 1699076792,
              "assistant_id": "asst_abc123",
              "thread_id": "thread_abc123",
              "status": "queued",
              "started_at": null,
              "expires_at": 1699077392,
              "cancelled_at": null,
              "failed_at": null,
              "completed_at": null,
              "last_error": null,
              "model": "gpt-4",
              "instructions": "You are a helpful assistant.",
              "tools": [],
              "file_ids": [],
              "metadata": {},
              "usage": null
            }

  /threads/{thread_id}/runs:
    get:
      operationId: listRuns
      tags:
        - Assistants
      summary: Returns a list of runs belonging to a thread.
      parameters:
        - name: thread_id
          in: path
          required: true
          schema:
            type: string
          description: The ID of the thread the run belongs to.
        - name: limit
          in: query
          description: *pagination_limit_param_description
          required: false
          schema:
            type: integer
            default: 20
        - name: order
          in: query
          description: *pagination_order_param_description
          schema:
            type: string
            default: desc
            enum: ["asc", "desc"]
        - name: after
          in: query
          description: *pagination_after_param_description
          schema:
            type: string
        - name: before
          in: query
          description: *pagination_before_param_description
          schema:
            type: string
      responses:
        "200":
          description: OK
          content:
            application/json:
              schema:
                $ref: "#/components/schemas/ListRunsResponse"
      x-oaiMeta:
        name: List runs
        group: threads
        beta: true
        returns: A list of [run](/docs/api-reference/runs/object) objects.
        examples:
          request:
            curl: |
              curl https://api.openai.com/v1/threads/thread_abc123/runs \
                -H "Authorization: Bearer $OPENAI_API_KEY" \
                -H "Content-Type: application/json" \
                -H "OpenAI-Beta: assistants=v1"
            python: |
              from openai import OpenAI
              client = OpenAI()

              runs = client.beta.threads.runs.list(
                "thread_abc123"
              )
              print(runs)
            node.js: |
              import OpenAI from "openai";

              const openai = new OpenAI();

              async function main() {
                const runs = await openai.beta.threads.runs.list(
                  "thread_abc123"
                );

                console.log(runs);
              }

              main();
          response: |
            {
              "object": "list",
              "data": [
                {
                  "id": "run_abc123",
                  "object": "thread.run",
                  "created_at": 1699075072,
                  "assistant_id": "asst_abc123",
                  "thread_id": "thread_abc123",
                  "status": "completed",
                  "started_at": 1699075072,
                  "expires_at": null,
                  "cancelled_at": null,
                  "failed_at": null,
                  "completed_at": 1699075073,
                  "last_error": null,
                  "model": "gpt-3.5-turbo",
                  "instructions": null,
                  "tools": [
                    {
                      "type": "code_interpreter"
                    }
                  ],
                  "file_ids": [
                    "file-abc123",
                    "file-abc456"
                  ],
                  "metadata": {},
                  "usage": {
                    "prompt_tokens": 123,
                    "completion_tokens": 456,
                    "total_tokens": 579
                  }
                },
                {
                  "id": "run_abc456",
                  "object": "thread.run",
                  "created_at": 1699063290,
                  "assistant_id": "asst_abc123",
                  "thread_id": "thread_abc123",
                  "status": "completed",
                  "started_at": 1699063290,
                  "expires_at": null,
                  "cancelled_at": null,
                  "failed_at": null,
                  "completed_at": 1699063291,
                  "last_error": null,
                  "model": "gpt-3.5-turbo",
                  "instructions": null,
                  "tools": [
                    {
                      "type": "code_interpreter"
                    }
                  ],
                  "file_ids": [
                    "file-abc123",
                    "file-abc456"
                  ],
                  "metadata": {},
                  "usage": {
                    "prompt_tokens": 123,
                    "completion_tokens": 456,
                    "total_tokens": 579
                  }
                }
              ],
              "first_id": "run_abc123",
              "last_id": "run_abc456",
              "has_more": false
            }
    post:
      operationId: createRun
      tags:
        - Assistants
      summary: Create a run.
      parameters:
        - in: path
          name: thread_id
          required: true
          schema:
            type: string
          description: The ID of the thread to run.
      requestBody:
        required: true
        content:
          application/json:
            schema:
              $ref: "#/components/schemas/CreateRunRequest"
      responses:
        "200":
          description: OK
          content:
            application/json:
              schema:
                $ref: "#/components/schemas/RunObject"
      x-oaiMeta:
        name: Create run
        group: threads
        beta: true
        returns: A [run](/docs/api-reference/runs/object) object.
        examples:
          request:
            curl: |
              curl https://api.openai.com/v1/threads/thread_abc123/runs \
                -H "Authorization: Bearer $OPENAI_API_KEY" \
                -H "Content-Type: application/json" \
                -H "OpenAI-Beta: assistants=v1" \
                -d '{
                  "assistant_id": "asst_abc123"
                }'
            python: |
              from openai import OpenAI
              client = OpenAI()

              run = client.beta.threads.runs.create(
                thread_id="thread_abc123",
                assistant_id="asst_abc123"
              )
              print(run)
            node.js: |
              import OpenAI from "openai";

              const openai = new OpenAI();

              async function main() {
                const run = await openai.beta.threads.runs.create(
                  "thread_abc123",
                  { assistant_id: "asst_abc123" }
                );

                console.log(run);
              }

              main();
          response: &run_object_example |
            {
              "id": "run_abc123",
              "object": "thread.run",
              "created_at": 1699063290,
              "assistant_id": "asst_abc123",
              "thread_id": "thread_abc123",
              "status": "queued",
              "started_at": 1699063290,
              "expires_at": null,
              "cancelled_at": null,
              "failed_at": null,
              "completed_at": 1699063291,
              "last_error": null,
              "model": "gpt-4",
              "instructions": null,
              "tools": [
                {
                  "type": "code_interpreter"
                }
              ],
              "file_ids": [
                "file-abc123",
                "file-abc456"
              ],
              "metadata": {},
              "usage": null
            }

  /threads/{thread_id}/runs/{run_id}:
    get:
      operationId: getRun
      tags:
        - Assistants
      summary: Retrieves a run.
      parameters:
        - in: path
          name: thread_id
          required: true
          schema:
            type: string
          description: The ID of the [thread](/docs/api-reference/threads) that was run.
        - in: path
          name: run_id
          required: true
          schema:
            type: string
          description: The ID of the run to retrieve.
      responses:
        "200":
          description: OK
          content:
            application/json:
              schema:
                $ref: "#/components/schemas/RunObject"
      x-oaiMeta:
        name: Retrieve run
        group: threads
        beta: true
        returns: The [run](/docs/api-reference/runs/object) object matching the specified ID.
        examples:
          request:
            curl: |
              curl https://api.openai.com/v1/threads/thread_abc123/runs/run_abc123 \
                -H "Authorization: Bearer $OPENAI_API_KEY" \
                -H "OpenAI-Beta: assistants=v1"
            python: |
              from openai import OpenAI
              client = OpenAI()

              run = client.beta.threads.runs.retrieve(
                thread_id="thread_abc123",
                run_id="run_abc123"
              )
              print(run)
            node.js: |
              import OpenAI from "openai";

              const openai = new OpenAI();

              async function main() {
                const run = await openai.beta.threads.runs.retrieve(
                  "thread_abc123",
                  "run_abc123"
                );

                console.log(run);
              }

              main();
          response: |
            {
              "id": "run_abc123",
              "object": "thread.run",
              "created_at": 1699075072,
              "assistant_id": "asst_abc123",
              "thread_id": "thread_abc123",
              "status": "completed",
              "started_at": 1699075072,
              "expires_at": null,
              "cancelled_at": null,
              "failed_at": null,
              "completed_at": 1699075073,
              "last_error": null,
              "model": "gpt-3.5-turbo",
              "instructions": null,
              "tools": [
                {
                  "type": "code_interpreter"
                }
              ],
              "file_ids": [
                "file-abc123",
                "file-abc456"
              ],
              "metadata": {},
              "usage": {
                "prompt_tokens": 123,
                "completion_tokens": 456,
                "total_tokens": 579
              }
            }
    post:
      operationId: modifyRun
      tags:
        - Assistants
      summary: Modifies a run.
      parameters:
        - in: path
          name: thread_id
          required: true
          schema:
            type: string
          description: The ID of the [thread](/docs/api-reference/threads) that was run.
        - in: path
          name: run_id
          required: true
          schema:
            type: string
          description: The ID of the run to modify.
      requestBody:
        required: true
        content:
          application/json:
            schema:
              $ref: "#/components/schemas/ModifyRunRequest"
      responses:
        "200":
          description: OK
          content:
            application/json:
              schema:
                $ref: "#/components/schemas/RunObject"
      x-oaiMeta:
        name: Modify run
        group: threads
        beta: true
        returns: The modified [run](/docs/api-reference/runs/object) object matching the specified ID.
        examples:
          request:
            curl: |
              curl https://api.openai.com/v1/threads/thread_abc123/runs/run_abc123 \
                -H "Authorization: Bearer $OPENAI_API_KEY" \
                -H "Content-Type: application/json" \
                -H "OpenAI-Beta: assistants=v1" \
                -d '{
                  "metadata": {
                    "user_id": "user_abc123"
                  }
                }'
            python: |
              from openai import OpenAI
              client = OpenAI()

              run = client.beta.threads.runs.update(
                thread_id="thread_abc123",
                run_id="run_abc123",
                metadata={"user_id": "user_abc123"},
              )
              print(run)
            node.js: |
              import OpenAI from "openai";

              const openai = new OpenAI();

              async function main() {
                const run = await openai.beta.threads.runs.update(
                  "thread_abc123",
                  "run_abc123",
                  {
                    metadata: {
                      user_id: "user_abc123",
                    },
                  }
                );

                console.log(run);
              }

              main();
          response: |
            {
              "id": "run_abc123",
              "object": "thread.run",
              "created_at": 1699075072,
              "assistant_id": "asst_abc123",
              "thread_id": "thread_abc123",
              "status": "completed",
              "started_at": 1699075072,
              "expires_at": null,
              "cancelled_at": null,
              "failed_at": null,
              "completed_at": 1699075073,
              "last_error": null,
              "model": "gpt-3.5-turbo",
              "instructions": null,
              "tools": [
                {
                  "type": "code_interpreter"
                }
              ],
              "file_ids": [
                "file-abc123",
                "file-abc456"
              ],
              "metadata": {
                "user_id": "user_abc123"
<<<<<<< HEAD
=======
              },
              "usage": {
                "prompt_tokens": 123,
                "completion_tokens": 456,
                "total_tokens": 579
>>>>>>> f70ed12e
              }
            }

  /threads/{thread_id}/runs/{run_id}/submit_tool_outputs:
    post:
      operationId: submitToolOuputsToRun
      tags:
        - Assistants
      summary: |
        When a run has the `status: "requires_action"` and `required_action.type` is `submit_tool_outputs`, this endpoint can be used to submit the outputs from the tool calls once they're all completed. All outputs must be submitted in a single request.
      parameters:
        - in: path
          name: thread_id
          required: true
          schema:
            type: string
          description: The ID of the [thread](/docs/api-reference/threads) to which this run belongs.
        - in: path
          name: run_id
          required: true
          schema:
            type: string
          description: The ID of the run that requires the tool output submission.
      requestBody:
        required: true
        content:
          application/json:
            schema:
              $ref: "#/components/schemas/SubmitToolOutputsRunRequest"
      responses:
        "200":
          description: OK
          content:
            application/json:
              schema:
                $ref: "#/components/schemas/RunObject"
      x-oaiMeta:
        name: Submit tool outputs to run
        group: threads
        beta: true
        returns: The modified [run](/docs/api-reference/runs/object) object matching the specified ID.
        examples:
          request:
            curl: |
              curl https://api.openai.com/v1/threads/thread_abc123/runs/run_abc123/submit_tool_outputs \
                -H "Authorization: Bearer $OPENAI_API_KEY" \
                -H "Content-Type: application/json" \
                -H "OpenAI-Beta: assistants=v1" \
                -d '{
                  "tool_outputs": [
                    {
                      "tool_call_id": "call_abc123",
                      "output": "28C"
                    }
                  ]
                }'
            python: |
              from openai import OpenAI
              client = OpenAI()

              run = client.beta.threads.runs.submit_tool_outputs(
                thread_id="thread_abc123",
                run_id="run_abc123",
                tool_outputs=[
                  {
                    "tool_call_id": "call_abc123",
                    "output": "28C"
                  }
                ]
              )
              print(run)
            node.js: |
              import OpenAI from "openai";

              const openai = new OpenAI();

              async function main() {
                const run = await openai.beta.threads.runs.submitToolOutputs(
                  "thread_abc123",
                  "run_abc123",
                  {
                    tool_outputs: [
                      {
                        tool_call_id: "call_abc123",
                        output: "28C",
                      },
                    ],
                  }
                );

                console.log(run);
              }

              main();
          response: |
            {
              "id": "run_abc123",
              "object": "thread.run",
              "created_at": 1699075592,
              "assistant_id": "asst_abc123",
              "thread_id": "thread_abc123",
              "status": "queued",
              "started_at": 1699075592,
              "expires_at": 1699076192,
              "cancelled_at": null,
              "failed_at": null,
              "completed_at": null,
              "last_error": null,
              "model": "gpt-4",
              "instructions": "You tell the weather.",
              "tools": [
                {
                  "type": "function",
                  "function": {
                    "name": "get_weather",
                    "description": "Determine weather in my location",
                    "parameters": {
                      "type": "object",
                      "properties": {
                        "location": {
                          "type": "string",
                          "description": "The city and state e.g. San Francisco, CA"
                        },
                        "unit": {
                          "type": "string",
                          "enum": [
                            "c",
                            "f"
                          ]
                        }
                      },
                      "required": [
                        "location"
                      ]
                    }
                  }
                }
              ],
              "file_ids": [],
              "metadata": {},
              "usage": null
            }

  /threads/{thread_id}/runs/{run_id}/cancel:
    post:
      operationId: cancelRun
      tags:
        - Assistants
      summary: Cancels a run that is `in_progress`.
      parameters:
        - in: path
          name: thread_id
          required: true
          schema:
            type: string
          description: The ID of the thread to which this run belongs.
        - in: path
          name: run_id
          required: true
          schema:
            type: string
          description: The ID of the run to cancel.
      responses:
        "200":
          description: OK
          content:
            application/json:
              schema:
                $ref: "#/components/schemas/RunObject"
      x-oaiMeta:
        name: Cancel a run
        group: threads
        beta: true
        returns: The modified [run](/docs/api-reference/runs/object) object matching the specified ID.
        examples:
          request:
            curl: |
              curl https://api.openai.com/v1/threads/thread_abc123/runs/run_abc123/cancel \
                -H "Authorization: Bearer $OPENAI_API_KEY" \
                -H "OpenAI-Beta: assistants=v1" \
                -X POST
            python: |
              from openai import OpenAI
              client = OpenAI()

              run = client.beta.threads.runs.cancel(
                thread_id="thread_abc123",
                run_id="run_abc123"
              )
              print(run)
            node.js: |
              import OpenAI from "openai";

              const openai = new OpenAI();

              async function main() {
                const run = await openai.beta.threads.runs.cancel(
                  "thread_abc123",
                  "run_abc123"
                );

                console.log(run);
              }

              main();
          response: |
            {
              "id": "run_abc123",
              "object": "thread.run",
              "created_at": 1699076126,
              "assistant_id": "asst_abc123",
              "thread_id": "thread_abc123",
              "status": "cancelling",
              "started_at": 1699076126,
              "expires_at": 1699076726,
              "cancelled_at": null,
              "failed_at": null,
              "completed_at": null,
              "last_error": null,
              "model": "gpt-4",
              "instructions": "You summarize books.",
              "tools": [
                {
                  "type": "retrieval"
                }
              ],
              "file_ids": [],
              "metadata": {},
              "usage": null
            }

  /threads/{thread_id}/runs/{run_id}/steps:
    get:
      operationId: listRunSteps
      tags:
        - Assistants
      summary: Returns a list of run steps belonging to a run.
      parameters:
        - name: thread_id
          in: path
          required: true
          schema:
            type: string
          description: The ID of the thread the run and run steps belong to.
        - name: run_id
          in: path
          required: true
          schema:
            type: string
          description: The ID of the run the run steps belong to.
        - name: limit
          in: query
          description: *pagination_limit_param_description
          required: false
          schema:
            type: integer
            default: 20
        - name: order
          in: query
          description: *pagination_order_param_description
          schema:
            type: string
            default: desc
            enum: ["asc", "desc"]
        - name: after
          in: query
          description: *pagination_after_param_description
          schema:
            type: string
        - name: before
          in: query
          description: *pagination_before_param_description
          schema:
            type: string
      responses:
        "200":
          description: OK
          content:
            application/json:
              schema:
                $ref: "#/components/schemas/ListRunStepsResponse"
      x-oaiMeta:
        name: List run steps
        group: threads
        beta: true
        returns: A list of [run step](/docs/api-reference/runs/step-object) objects.
        examples:
          request:
            curl: |
              curl https://api.openai.com/v1/threads/thread_abc123/runs/run_abc123/steps \
                -H "Authorization: Bearer $OPENAI_API_KEY" \
                -H "Content-Type: application/json" \
                -H "OpenAI-Beta: assistants=v1"
            python: |
              from openai import OpenAI
              client = OpenAI()

              run_steps = client.beta.threads.runs.steps.list(
                  thread_id="thread_abc123",
                  run_id="run_abc123"
              )
              print(run_steps)
            node.js: |
              import OpenAI from "openai";
              const openai = new OpenAI();

              async function main() {
                const runStep = await openai.beta.threads.runs.steps.list(
                  "thread_abc123",
                  "run_abc123"
                );
                console.log(runStep);
              }

              main();
          response: |
            {
              "object": "list",
              "data": [
                {
                  "id": "step_abc123",
                  "object": "thread.run.step",
                  "created_at": 1699063291,
                  "run_id": "run_abc123",
                  "assistant_id": "asst_abc123",
                  "thread_id": "thread_abc123",
                  "type": "message_creation",
                  "status": "completed",
                  "cancelled_at": null,
                  "completed_at": 1699063291,
                  "expired_at": null,
                  "failed_at": null,
                  "last_error": null,
                  "step_details": {
                    "type": "message_creation",
                    "message_creation": {
                      "message_id": "msg_abc123"
                    }
                  },
                  "usage": {
                    "prompt_tokens": 123,
                    "completion_tokens": 456,
                    "total_tokens": 579
                  }
                }
              ],
              "first_id": "step_abc123",
              "last_id": "step_abc456",
              "has_more": false
            }

  /threads/{thread_id}/runs/{run_id}/steps/{step_id}:
    get:
      operationId: getRunStep
      tags:
        - Assistants
      summary: Retrieves a run step.
      parameters:
        - in: path
          name: thread_id
          required: true
          schema:
            type: string
          description: The ID of the thread to which the run and run step belongs.
        - in: path
          name: run_id
          required: true
          schema:
            type: string
          description: The ID of the run to which the run step belongs.
        - in: path
          name: step_id
          required: true
          schema:
            type: string
          description: The ID of the run step to retrieve.
      responses:
        "200":
          description: OK
          content:
            application/json:
              schema:
                $ref: "#/components/schemas/RunStepObject"
      x-oaiMeta:
        name: Retrieve run step
        group: threads
        beta: true
        returns: The [run step](/docs/api-reference/runs/step-object) object matching the specified ID.
        examples:
          request:
            curl: |
              curl https://api.openai.com/v1/threads/thread_abc123/runs/run_abc123/steps/step_abc123 \
                -H "Authorization: Bearer $OPENAI_API_KEY" \
                -H "Content-Type: application/json" \
                -H "OpenAI-Beta: assistants=v1"
            python: |
              from openai import OpenAI
              client = OpenAI()

              run_step = client.beta.threads.runs.steps.retrieve(
                  thread_id="thread_abc123",
                  run_id="run_abc123",
                  step_id="step_abc123"
              )
              print(run_step)
            node.js: |
              import OpenAI from "openai";
              const openai = new OpenAI();

              async function main() {
                const runStep = await openai.beta.threads.runs.steps.retrieve(
                  "thread_abc123",
                  "run_abc123",
                  "step_abc123"
                );
                console.log(runStep);
              }

              main();
          response: &run_step_object_example |
            {
              "id": "step_abc123",
              "object": "thread.run.step",
              "created_at": 1699063291,
              "run_id": "run_abc123",
              "assistant_id": "asst_abc123",
              "thread_id": "thread_abc123",
              "type": "message_creation",
              "status": "completed",
              "cancelled_at": null,
              "completed_at": 1699063291,
              "expired_at": null,
              "failed_at": null,
              "last_error": null,
              "step_details": {
                "type": "message_creation",
                "message_creation": {
                  "message_id": "msg_abc123"
                }
              },
              "usage": {
                "prompt_tokens": 123,
                "completion_tokens": 456,
                "total_tokens": 579
              }
            }

  /assistants/{assistant_id}/files:
    get:
      operationId: listAssistantFiles
      tags:
        - Assistants
      summary: Returns a list of assistant files.
      parameters:
        - name: assistant_id
          in: path
          description: The ID of the assistant the file belongs to.
          required: true
          schema:
            type: string
        - name: limit
          in: query
          description: *pagination_limit_param_description
          required: false
          schema:
            type: integer
            default: 20
        - name: order
          in: query
          description: *pagination_order_param_description
          schema:
            type: string
            default: desc
            enum: ["asc", "desc"]
        - name: after
          in: query
          description: *pagination_after_param_description
          schema:
            type: string
        - name: before
          in: query
          description: *pagination_before_param_description
          schema:
            type: string
      responses:
        "200":
          description: OK
          content:
            application/json:
              schema:
                $ref: "#/components/schemas/ListAssistantFilesResponse"
      x-oaiMeta:
        name: List assistant files
        group: assistants
        beta: true
        returns: A list of [assistant file](/docs/api-reference/assistants/file-object) objects.
        examples:
          request:
            curl: |
              curl https://api.openai.com/v1/assistants/asst_abc123/files \
                -H "Authorization: Bearer $OPENAI_API_KEY" \
                -H "Content-Type: application/json" \
                -H "OpenAI-Beta: assistants=v1"
            python: |
              from openai import OpenAI
              client = OpenAI()

              assistant_files = client.beta.assistants.files.list(
                assistant_id="asst_abc123"
              )
              print(assistant_files)
            node.js: |
              import OpenAI from "openai";
              const openai = new OpenAI();

              async function main() {
                const assistantFiles = await openai.beta.assistants.files.list(
                  "asst_abc123"
                );
                console.log(assistantFiles);
              }

              main();
          response: |
            {
              "object": "list",
              "data": [
                {
                  "id": "file-abc123",
                  "object": "assistant.file",
                  "created_at": 1699060412,
                  "assistant_id": "asst_abc123"
                },
                {
                  "id": "file-abc456",
                  "object": "assistant.file",
                  "created_at": 1699060412,
                  "assistant_id": "asst_abc123"
                }
              ],
              "first_id": "file-abc123",
              "last_id": "file-abc456",
              "has_more": false
            }
    post:
      operationId: createAssistantFile
      tags:
        - Assistants
      summary: Create an assistant file by attaching a [File](/docs/api-reference/files) to an [assistant](/docs/api-reference/assistants).
      parameters:
        - in: path
          name: assistant_id
          required: true
          schema:
            type: string
            example: file-abc123
          description: |
            The ID of the assistant for which to create a File.
      requestBody:
        required: true
        content:
          application/json:
            schema:
              $ref: "#/components/schemas/CreateAssistantFileRequest"
      responses:
        "200":
          description: OK
          content:
            application/json:
              schema:
                $ref: "#/components/schemas/AssistantFileObject"
      x-oaiMeta:
        name: Create assistant file
        group: assistants
        beta: true
        returns: An [assistant file](/docs/api-reference/assistants/file-object) object.
        examples:
          request:
            curl: |
              curl https://api.openai.com/v1/assistants/asst_abc123/files \
                  -H 'Authorization: Bearer $OPENAI_API_KEY"' \
                  -H 'Content-Type: application/json' \
                  -H 'OpenAI-Beta: assistants=v1' \
                  -d '{
                    "file_id": "file-abc123"
                  }'
            python: |
              from openai import OpenAI
              client = OpenAI()

              assistant_file = client.beta.assistants.files.create(
                assistant_id="asst_abc123",
                file_id="file-abc123"
              )
              print(assistant_file)
            node.js: |
              import OpenAI from "openai";
              const openai = new OpenAI();

              async function main() {
                const myAssistantFile = await openai.beta.assistants.files.create(
                  "asst_abc123",
                  {
                    file_id: "file-abc123"
                  }
                );
                console.log(myAssistantFile);
              }

              main();
          response: &assistant_file_object |
            {
              "id": "file-abc123",
              "object": "assistant.file",
              "created_at": 1699055364,
              "assistant_id": "asst_abc123"
            }

  /assistants/{assistant_id}/files/{file_id}:
    get:
      operationId: getAssistantFile
      tags:
        - Assistants
      summary: Retrieves an AssistantFile.
      parameters:
        - in: path
          name: assistant_id
          required: true
          schema:
            type: string
          description: The ID of the assistant who the file belongs to.
        - in: path
          name: file_id
          required: true
          schema:
            type: string
          description: The ID of the file we're getting.
      responses:
        "200":
          description: OK
          content:
            application/json:
              schema:
                $ref: "#/components/schemas/AssistantFileObject"
      x-oaiMeta:
        name: Retrieve assistant file
        group: assistants
        beta: true
        returns: The [assistant file](/docs/api-reference/assistants/file-object) object matching the specified ID.
        examples:
          request:
            curl: |
              curl https://api.openai.com/v1/assistants/asst_abc123/files/file-abc123 \
                -H 'Authorization: Bearer $OPENAI_API_KEY"' \
                -H 'Content-Type: application/json' \
                -H 'OpenAI-Beta: assistants=v1'
            python: |
              from openai import OpenAI
              client = OpenAI()

              assistant_file = client.beta.assistants.files.retrieve(
                assistant_id="asst_abc123",
                file_id="file-abc123"
              )
              print(assistant_file)
            node.js: |
              import OpenAI from "openai";
              const openai = new OpenAI();

              async function main() {
                const myAssistantFile = await openai.beta.assistants.files.retrieve(
                  "asst_abc123",
                  "file-abc123"
                );
                console.log(myAssistantFile);
              }

              main();
          response: *assistant_file_object
    delete:
      operationId: deleteAssistantFile
      tags:
        - Assistants
      summary: Delete an assistant file.
      parameters:
        - in: path
          name: assistant_id
          required: true
          schema:
            type: string
          description: The ID of the assistant that the file belongs to.
        - in: path
          name: file_id
          required: true
          schema:
            type: string
          description: The ID of the file to delete.
      responses:
        "200":
          description: OK
          content:
            application/json:
              schema:
                $ref: "#/components/schemas/DeleteAssistantFileResponse"
      x-oaiMeta:
        name: Delete assistant file
        group: assistants
        beta: true
        returns: Deletion status
        examples:
          request:
            curl: |
              curl https://api.openai.com/v1/assistants/asst_abc123/files/file-abc123 \
                -H "Authorization: Bearer $OPENAI_API_KEY" \
                -H "Content-Type: application/json" \
                -H "OpenAI-Beta: assistants=v1" \
                -X DELETE
            python: |
              from openai import OpenAI
              client = OpenAI()

              deleted_assistant_file = client.beta.assistants.files.delete(
                  assistant_id="asst_abc123",
                  file_id="file-abc123"
              )
              print(deleted_assistant_file)
            node.js: |
              import OpenAI from "openai";
              const openai = new OpenAI();

              async function main() {
                const deletedAssistantFile = await openai.beta.assistants.files.del(
                  "asst_abc123",
                  "file-abc123"
                );
                console.log(deletedAssistantFile);
              }

              main();
          response: |
            {
              id: "file-abc123",
              object: "assistant.file.deleted",
              deleted: true
            }

  /threads/{thread_id}/messages/{message_id}/files:
    get:
      operationId: listMessageFiles
      tags:
        - Assistants
      summary: Returns a list of message files.
      parameters:
        - name: thread_id
          in: path
          description: The ID of the thread that the message and files belong to.
          required: true
          schema:
            type: string
        - name: message_id
          in: path
          description: The ID of the message that the files belongs to.
          required: true
          schema:
            type: string
        - name: limit
          in: query
          description: *pagination_limit_param_description
          required: false
          schema:
            type: integer
            default: 20
        - name: order
          in: query
          description: *pagination_order_param_description
          schema:
            type: string
            default: desc
            enum: ["asc", "desc"]
        - name: after
          in: query
          description: *pagination_after_param_description
          schema:
            type: string
        - name: before
          in: query
          description: *pagination_before_param_description
          schema:
            type: string
      responses:
        "200":
          description: OK
          content:
            application/json:
              schema:
                $ref: "#/components/schemas/ListMessageFilesResponse"
      x-oaiMeta:
        name: List message files
        group: threads
        beta: true
        returns: A list of [message file](/docs/api-reference/messages/file-object) objects.
        examples:
          request:
            curl: |
              curl https://api.openai.com/v1/threads/thread_abc123/messages/msg_abc123/files \
                -H "Authorization: Bearer $OPENAI_API_KEY" \
                -H "Content-Type: application/json" \
                -H "OpenAI-Beta: assistants=v1"
            python: |
              from openai import OpenAI
              client = OpenAI()

              message_files = client.beta.threads.messages.files.list(
                thread_id="thread_abc123",
                message_id="msg_abc123"
              )
              print(message_files)
            node.js: |
              import OpenAI from "openai";
              const openai = new OpenAI();

              async function main() {
                const messageFiles = await openai.beta.threads.messages.files.list(
                  "thread_abc123",
                  "msg_abc123"
                );
                console.log(messageFiles);
              }

              main();
          response: |
            {
              "object": "list",
              "data": [
                {
                  "id": "file-abc123",
                  "object": "thread.message.file",
                  "created_at": 1699061776,
                  "message_id": "msg_abc123"
                },
                {
                  "id": "file-abc123",
                  "object": "thread.message.file",
                  "created_at": 1699061776,
                  "message_id": "msg_abc123"
                }
              ],
              "first_id": "file-abc123",
              "last_id": "file-abc123",
              "has_more": false
            }

  /threads/{thread_id}/messages/{message_id}/files/{file_id}:
    get:
      operationId: getMessageFile
      tags:
        - Assistants
      summary: Retrieves a message file.
      parameters:
        - in: path
          name: thread_id
          required: true
          schema:
            type: string
            example: thread_abc123
          description: The ID of the thread to which the message and File belong.
        - in: path
          name: message_id
          required: true
          schema:
            type: string
            example: msg_abc123
          description: The ID of the message the file belongs to.
        - in: path
          name: file_id
          required: true
          schema:
            type: string
            example: file-abc123
          description: The ID of the file being retrieved.
      responses:
        "200":
          description: OK
          content:
            application/json:
              schema:
                $ref: "#/components/schemas/MessageFileObject"
      x-oaiMeta:
        name: Retrieve message file
        group: threads
        beta: true
        returns: The [message file](/docs/api-reference/messages/file-object) object.
        examples:
          request:
            curl: |
              curl https://api.openai.com/v1/threads/thread_abc123/messages/msg_abc123/files/file-abc123 \
                -H "Authorization: Bearer $OPENAI_API_KEY" \
                -H "Content-Type: application/json" \
                -H "OpenAI-Beta: assistants=v1"
            python: |
              from openai import OpenAI
              client = OpenAI()

              message_files = client.beta.threads.messages.files.retrieve(
                  thread_id="thread_abc123",
                  message_id="msg_abc123",
                  file_id="file-abc123"
              )
              print(message_files)
            node.js: |
              import OpenAI from "openai";
              const openai = new OpenAI();

              async function main() {
                const messageFile = await openai.beta.threads.messages.files.retrieve(
                  "thread_abc123",
                  "msg_abc123",
                  "file-abc123"
                );
                console.log(messageFile);
              }

              main();
          response: |
            {
              "id": "file-abc123",
              "object": "thread.message.file",
              "created_at": 1699061776,
              "message_id": "msg_abc123"
            }

components:
  securitySchemes:
    ApiKeyAuth:
      type: http
      scheme: "bearer"

  schemas:
    Error:
      type: object
      properties:
        code:
          type: string
          nullable: true
        message:
          type: string
          nullable: false
        param:
          type: string
          nullable: true
        type:
          type: string
          nullable: false
      required:
        - type
        - message
        - param
        - code
    ErrorResponse:
      type: object
      properties:
        error:
          $ref: "#/components/schemas/Error"
      required:
        - error

    ListModelsResponse:
      type: object
      properties:
        object:
          type: string
          enum: [list]
        data:
          type: array
          items:
            $ref: "#/components/schemas/Model"
      required:
        - object
        - data
    DeleteModelResponse:
      type: object
      properties:
        id:
          type: string
        deleted:
          type: boolean
        object:
          type: string
      required:
        - id
        - object
        - deleted

    CreateCompletionRequest:
      type: object
      properties:
        model:
          description: &model_description |
            ID of the model to use. You can use the [List models](/docs/api-reference/models/list) API to see all of your available models, or see our [Model overview](/docs/models/overview) for descriptions of them.
          anyOf:
            - type: string
            - type: string
              enum: ["gpt-3.5-turbo-instruct", "davinci-002", "babbage-002"]
          x-oaiTypeLabel: string
        prompt:
          description: &completions_prompt_description |
            The prompt(s) to generate completions for, encoded as a string, array of strings, array of tokens, or array of token arrays.

            Note that <|endoftext|> is the document separator that the model sees during training, so if a prompt is not specified the model will generate as if from the beginning of a new document.
          default: "<|endoftext|>"
          nullable: true
          oneOf:
            - type: string
              default: ""
              example: "This is a test."
            - type: array
              items:
                type: string
                default: ""
                example: "This is a test."
            - type: array
              minItems: 1
              items:
                type: integer
              example: "[1212, 318, 257, 1332, 13]"
            - type: array
              minItems: 1
              items:
                type: array
                minItems: 1
                items:
                  type: integer
              example: "[[1212, 318, 257, 1332, 13]]"
        best_of:
          type: integer
          default: 1
          minimum: 0
          maximum: 20
          nullable: true
          description: &completions_best_of_description |
            Generates `best_of` completions server-side and returns the "best" (the one with the highest log probability per token). Results cannot be streamed.

            When used with `n`, `best_of` controls the number of candidate completions and `n` specifies how many to return – `best_of` must be greater than `n`.

            **Note:** Because this parameter generates many completions, it can quickly consume your token quota. Use carefully and ensure that you have reasonable settings for `max_tokens` and `stop`.
        echo:
          type: boolean
          default: false
          nullable: true
          description: &completions_echo_description >
            Echo back the prompt in addition to the completion
        frequency_penalty:
          type: number
          default: 0
          minimum: -2
          maximum: 2
          nullable: true
          description: &completions_frequency_penalty_description |
            Number between -2.0 and 2.0. Positive values penalize new tokens based on their existing frequency in the text so far, decreasing the model's likelihood to repeat the same line verbatim.

            [See more information about frequency and presence penalties.](/docs/guides/text-generation/parameter-details)
        logit_bias: &completions_logit_bias
          type: object
          x-oaiTypeLabel: map
          default: null
          nullable: true
          additionalProperties:
            type: integer
          description: &completions_logit_bias_description |
            Modify the likelihood of specified tokens appearing in the completion.

            Accepts a JSON object that maps tokens (specified by their token ID in the GPT tokenizer) to an associated bias value from -100 to 100. You can use this [tokenizer tool](/tokenizer?view=bpe) to convert text to token IDs. Mathematically, the bias is added to the logits generated by the model prior to sampling. The exact effect will vary per model, but values between -1 and 1 should decrease or increase likelihood of selection; values like -100 or 100 should result in a ban or exclusive selection of the relevant token.

            As an example, you can pass `{"50256": -100}` to prevent the <|endoftext|> token from being generated.
        logprobs: &completions_logprobs_configuration
          type: integer
          minimum: 0
          maximum: 5
          default: null
          nullable: true
          description: &completions_logprobs_description |
            Include the log probabilities on the `logprobs` most likely output tokens, as well the chosen tokens. For example, if `logprobs` is 5, the API will return a list of the 5 most likely tokens. The API will always return the `logprob` of the sampled token, so there may be up to `logprobs+1` elements in the response.

            The maximum value for `logprobs` is 5.
        max_tokens:
          type: integer
          minimum: 0
          default: 16
          example: 16
          nullable: true
          description: &completions_max_tokens_description |
            The maximum number of [tokens](/tokenizer) that can be generated in the completion.

            The token count of your prompt plus `max_tokens` cannot exceed the model's context length. [Example Python code](https://cookbook.openai.com/examples/how_to_count_tokens_with_tiktoken) for counting tokens.
        n:
          type: integer
          minimum: 1
          maximum: 128
          default: 1
          example: 1
          nullable: true
          description: &completions_completions_description |
            How many completions to generate for each prompt.

            **Note:** Because this parameter generates many completions, it can quickly consume your token quota. Use carefully and ensure that you have reasonable settings for `max_tokens` and `stop`.
        presence_penalty:
          type: number
          default: 0
          minimum: -2
          maximum: 2
          nullable: true
          description: &completions_presence_penalty_description |
            Number between -2.0 and 2.0. Positive values penalize new tokens based on whether they appear in the text so far, increasing the model's likelihood to talk about new topics.

            [See more information about frequency and presence penalties.](/docs/guides/text-generation/parameter-details)
        seed: &completions_seed_param
          type: integer
          minimum: -9223372036854775808
          maximum: 9223372036854775807
          nullable: true
          description: |
            If specified, our system will make a best effort to sample deterministically, such that repeated requests with the same `seed` and parameters should return the same result.

            Determinism is not guaranteed, and you should refer to the `system_fingerprint` response parameter to monitor changes in the backend.
        stop:
          description: &completions_stop_description >
            Up to 4 sequences where the API will stop generating further tokens. The returned text will not contain the stop sequence.
          default: null
          nullable: true
          oneOf:
            - type: string
              default: <|endoftext|>
              example: "\n"
              nullable: true
            - type: array
              minItems: 1
              maxItems: 4
              items:
                type: string
                example: '["\n"]'
        stream:
          description: >
            Whether to stream back partial progress. If set, tokens will be sent as data-only [server-sent events](https://developer.mozilla.org/en-US/docs/Web/API/Server-sent_events/Using_server-sent_events#Event_stream_format)
            as they become available, with the stream terminated by a `data: [DONE]` message. [Example Python code](https://cookbook.openai.com/examples/how_to_stream_completions).
          type: boolean
          nullable: true
          default: false
        suffix:
          description: The suffix that comes after a completion of inserted text.
          default: null
          nullable: true
          type: string
          example: "test."
        temperature:
          type: number
          minimum: 0
          maximum: 2
          default: 1
          example: 1
          nullable: true
          description: &completions_temperature_description |
            What sampling temperature to use, between 0 and 2. Higher values like 0.8 will make the output more random, while lower values like 0.2 will make it more focused and deterministic.

            We generally recommend altering this or `top_p` but not both.
        top_p:
          type: number
          minimum: 0
          maximum: 1
          default: 1
          example: 1
          nullable: true
          description: &completions_top_p_description |
            An alternative to sampling with temperature, called nucleus sampling, where the model considers the results of the tokens with top_p probability mass. So 0.1 means only the tokens comprising the top 10% probability mass are considered.

            We generally recommend altering this or `temperature` but not both.
        user: &end_user_param_configuration
          type: string
          example: user-1234
          description: |
            A unique identifier representing your end-user, which can help OpenAI to monitor and detect abuse. [Learn more](/docs/guides/safety-best-practices/end-user-ids).
      required:
        - model
        - prompt

    CreateCompletionResponse:
      type: object
      description: |
        Represents a completion response from the API. Note: both the streamed and non-streamed response objects share the same shape (unlike the chat endpoint).
      properties:
        id:
          type: string
          description: A unique identifier for the completion.
        choices:
          type: array
          description: The list of completion choices the model generated for the input prompt.
          items:
            type: object
            required:
              - finish_reason
              - index
              - logprobs
              - text
            properties:
              finish_reason:
                type: string
                description: &completion_finish_reason_description |
                  The reason the model stopped generating tokens. This will be `stop` if the model hit a natural stop point or a provided stop sequence,
                  `length` if the maximum number of tokens specified in the request was reached,
                  or `content_filter` if content was omitted due to a flag from our content filters.
                enum: ["stop", "length", "content_filter"]
              index:
                type: integer
              logprobs:
                type: object
                nullable: true
                properties:
                  text_offset:
                    type: array
                    items:
                      type: integer
                  token_logprobs:
                    type: array
                    items:
                      type: number
                  tokens:
                    type: array
                    items:
                      type: string
                  top_logprobs:
                    type: array
                    items:
                      type: object
                      additionalProperties:
                        type: number
              text:
                type: string
        created:
          type: integer
          description: The Unix timestamp (in seconds) of when the completion was created.
        model:
          type: string
          description: The model used for completion.
        system_fingerprint:
          type: string
          description: |
            This fingerprint represents the backend configuration that the model runs with.

            Can be used in conjunction with the `seed` request parameter to understand when backend changes have been made that might impact determinism.
        object:
          type: string
          description: The object type, which is always "text_completion"
          enum: [text_completion]
        usage:
          $ref: "#/components/schemas/CompletionUsage"
      required:
        - id
        - object
        - created
        - model
        - choices
      x-oaiMeta:
        name: The completion object
        legacy: true
        example: |
          {
            "id": "cmpl-uqkvlQyYK7bGYrRHQ0eXlWi7",
            "object": "text_completion",
            "created": 1589478378,
            "model": "gpt-3.5-turbo",
            "choices": [
              {
                "text": "\n\nThis is indeed a test",
                "index": 0,
                "logprobs": null,
                "finish_reason": "length"
              }
            ],
            "usage": {
              "prompt_tokens": 5,
              "completion_tokens": 7,
              "total_tokens": 12
            }
          }

    ChatCompletionRequestMessageContentPart:
      oneOf:
        - $ref: "#/components/schemas/ChatCompletionRequestMessageContentPartText"
        - $ref: "#/components/schemas/ChatCompletionRequestMessageContentPartImage"
      x-oaiExpandable: true

    ChatCompletionRequestMessageContentPartImage:
      type: object
      title: Image content part
      properties:
        type:
          type: string
          enum: ["image_url"]
          description: The type of the content part.
        image_url:
          type: object
          properties:
            url:
              type: string
              description: Either a URL of the image or the base64 encoded image data.
              format: uri
            detail:
              type: string
              description: Specifies the detail level of the image. Learn more in the [Vision guide](/docs/guides/vision/low-or-high-fidelity-image-understanding).
              enum: ["auto", "low", "high"]
              default: "auto"
          required:
            - url
      required:
        - type
        - image_url

    ChatCompletionRequestMessageContentPartText:
      type: object
      title: Text content part
      properties:
        type:
          type: string
          enum: ["text"]
          description: The type of the content part.
        text:
          type: string
          description: The text content.
      required:
        - type
        - text

    ChatCompletionRequestMessage:
      oneOf:
        - $ref: "#/components/schemas/ChatCompletionRequestSystemMessage"
        - $ref: "#/components/schemas/ChatCompletionRequestUserMessage"
        - $ref: "#/components/schemas/ChatCompletionRequestAssistantMessage"
        - $ref: "#/components/schemas/ChatCompletionRequestToolMessage"
        - $ref: "#/components/schemas/ChatCompletionRequestFunctionMessage"
      x-oaiExpandable: true

    ChatCompletionRequestSystemMessage:
      type: object
      title: System message
      properties:
        content:
          description: The contents of the system message.
          type: string
        role:
          type: string
          enum: ["system"]
          description: The role of the messages author, in this case `system`.
        name:
          type: string
          description: An optional name for the participant. Provides the model information to differentiate between participants of the same role.
      required:
        - content
        - role

    ChatCompletionRequestUserMessage:
      type: object
      title: User message
      properties:
        content:
          description: |
            The contents of the user message.
          oneOf:
            - type: string
              description: The text contents of the message.
              title: Text content
            - type: array
              description: An array of content parts with a defined type, each can be of type `text` or `image_url` when passing in images. You can pass multiple images by adding multiple `image_url` content parts. Image input is only supported when using the `gpt-4-visual-preview` model.
              title: Array of content parts
              items:
                $ref: "#/components/schemas/ChatCompletionRequestMessageContentPart"
              minItems: 1
          x-oaiExpandable: true
        role:
          type: string
          enum: ["user"]
          description: The role of the messages author, in this case `user`.
        name:
          type: string
          description: An optional name for the participant. Provides the model information to differentiate between participants of the same role.
      required:
        - content
        - role

    ChatCompletionRequestAssistantMessage:
      type: object
      title: Assistant message
      properties:
        content:
          nullable: true
          type: string
          description: |
            The contents of the assistant message. Required unless `tool_calls` or `function_call` is specified.
        role:
          type: string
          enum: ["assistant"]
          description: The role of the messages author, in this case `assistant`.
        name:
          type: string
          description: An optional name for the participant. Provides the model information to differentiate between participants of the same role.
        tool_calls:
          $ref: "#/components/schemas/ChatCompletionMessageToolCalls"
        function_call:
          type: object
          deprecated: true
          description: "Deprecated and replaced by `tool_calls`. The name and arguments of a function that should be called, as generated by the model."
          properties:
            arguments:
              type: string
              description: The arguments to call the function with, as generated by the model in JSON format. Note that the model does not always generate valid JSON, and may hallucinate parameters not defined by your function schema. Validate the arguments in your code before calling your function.
            name:
              type: string
              description: The name of the function to call.
          required:
            - arguments
            - name
      required:
        - role

    ChatCompletionRequestToolMessage:
      type: object
      title: Tool message
      properties:
        role:
          type: string
          enum: ["tool"]
          description: The role of the messages author, in this case `tool`.
        content:
          type: string
          description: The contents of the tool message.
        tool_call_id:
          type: string
          description: Tool call that this message is responding to.
      required:
        - role
        - content
        - tool_call_id

    ChatCompletionRequestFunctionMessage:
      type: object
      title: Function message
      deprecated: true
      properties:
        role:
          type: string
          enum: ["function"]
          description: The role of the messages author, in this case `function`.
        content:
          nullable: true
          type: string
          description: The contents of the function message.
        name:
          type: string
          description: The name of the function to call.
      required:
        - role
        - content
        - name

    FunctionParameters:
      type: object
      description: "The parameters the functions accepts, described as a JSON Schema object. See the [guide](/docs/guides/text-generation/function-calling) for examples, and the [JSON Schema reference](https://json-schema.org/understanding-json-schema/) for documentation about the format. \n\nOmitting `parameters` defines a function with an empty parameter list."
      additionalProperties: true

    ChatCompletionFunctions:
      type: object
      deprecated: true
      properties:
        description:
          type: string
          description: A description of what the function does, used by the model to choose when and how to call the function.
        name:
          type: string
          description: The name of the function to be called. Must be a-z, A-Z, 0-9, or contain underscores and dashes, with a maximum length of 64.
        parameters:
          $ref: "#/components/schemas/FunctionParameters"
      required:
        - name

    ChatCompletionFunctionCallOption:
      type: object
      description: >
        Specifying a particular function via `{"name": "my_function"}` forces the model to call that function.
      properties:
        name:
          type: string
          description: The name of the function to call.
      required:
        - name

    ChatCompletionTool:
      type: object
      properties:
        type:
          type: string
          enum: ["function"]
          description: The type of the tool. Currently, only `function` is supported.
        function:
          $ref: "#/components/schemas/FunctionObject"
      required:
        - type
        - function

    FunctionObject:
      type: object
      properties:
        description:
          type: string
          description: A description of what the function does, used by the model to choose when and how to call the function.
        name:
          type: string
          description: The name of the function to be called. Must be a-z, A-Z, 0-9, or contain underscores and dashes, with a maximum length of 64.
        parameters:
          $ref: "#/components/schemas/FunctionParameters"
      required:
        - name

    ChatCompletionToolChoiceOption:
      description: |
        Controls which (if any) function is called by the model.
        `none` means the model will not call a function and instead generates a message.
        `auto` means the model can pick between generating a message or calling a function.
        Specifying a particular function via `{"type": "function", "function": {"name": "my_function"}}` forces the model to call that function.

        `none` is the default when no functions are present. `auto` is the default if functions are present.
      oneOf:
        - type: string
          description: >
            `none` means the model will not call a function and instead generates a message.
            `auto` means the model can pick between generating a message or calling a function.
          enum: [none, auto]
        - $ref: "#/components/schemas/ChatCompletionNamedToolChoice"
      x-oaiExpandable: true

    ChatCompletionNamedToolChoice:
      type: object
      description: Specifies a tool the model should use. Use to force the model to call a specific function.
      properties:
        type:
          type: string
          enum: ["function"]
          description: The type of the tool. Currently, only `function` is supported.
        function:
          type: object
          properties:
            name:
              type: string
              description: The name of the function to call.
          required:
            - name
      required:
        - type
        - function

    ChatCompletionMessageToolCalls:
      type: array
      description: The tool calls generated by the model, such as function calls.
      items:
        $ref: "#/components/schemas/ChatCompletionMessageToolCall"

    ChatCompletionMessageToolCall:
      type: object
      properties:
        # TODO: index included when streaming
        id:
          type: string
          description: The ID of the tool call.
        type:
          type: string
          enum: ["function"]
          description: The type of the tool. Currently, only `function` is supported.
        function:
          type: object
          description: The function that the model called.
          properties:
            name:
              type: string
              description: The name of the function to call.
            arguments:
              type: string
              description: The arguments to call the function with, as generated by the model in JSON format. Note that the model does not always generate valid JSON, and may hallucinate parameters not defined by your function schema. Validate the arguments in your code before calling your function.
          required:
            - name
            - arguments
      required:
        - id
        - type
        - function

    ChatCompletionMessageToolCallChunk:
      type: object
      properties:
        index:
          type: integer
        id:
          type: string
          description: The ID of the tool call.
        type:
          type: string
          enum: ["function"]
          description: The type of the tool. Currently, only `function` is supported.
        function:
          type: object
          properties:
            name:
              type: string
              description: The name of the function to call.
            arguments:
              type: string
              description: The arguments to call the function with, as generated by the model in JSON format. Note that the model does not always generate valid JSON, and may hallucinate parameters not defined by your function schema. Validate the arguments in your code before calling your function.
      required:
        - index

    # Note, this isn't referenced anywhere, but is kept as a convenience to record all possible roles in one place.
    ChatCompletionRole:
      type: string
      description: The role of the author of a message
      enum:
        - system
        - user
        - assistant
        - tool
        - function

    ChatCompletionResponseMessage:
      type: object
      description: A chat completion message generated by the model.
      properties:
        content:
          type: string
          description: The contents of the message.
          nullable: true
        tool_calls:
          $ref: "#/components/schemas/ChatCompletionMessageToolCalls"
        role:
          type: string
          enum: ["assistant"]
          description: The role of the author of this message.
        function_call:
          type: object
          deprecated: true
          description: "Deprecated and replaced by `tool_calls`. The name and arguments of a function that should be called, as generated by the model."
          properties:
            arguments:
              type: string
              description: The arguments to call the function with, as generated by the model in JSON format. Note that the model does not always generate valid JSON, and may hallucinate parameters not defined by your function schema. Validate the arguments in your code before calling your function.
            name:
              type: string
              description: The name of the function to call.
          required:
            - name
            - arguments
      required:
        - role
        - content

    ChatCompletionStreamResponseDelta:
      type: object
      description: A chat completion delta generated by streamed model responses.
      properties:
        content:
          type: string
          description: The contents of the chunk message.
          nullable: true
        function_call:
          deprecated: true
          type: object
          description: "Deprecated and replaced by `tool_calls`. The name and arguments of a function that should be called, as generated by the model."
          properties:
            arguments:
              type: string
              description: The arguments to call the function with, as generated by the model in JSON format. Note that the model does not always generate valid JSON, and may hallucinate parameters not defined by your function schema. Validate the arguments in your code before calling your function.
            name:
              type: string
              description: The name of the function to call.
        tool_calls:
          type: array
          items:
            $ref: "#/components/schemas/ChatCompletionMessageToolCallChunk"
        role:
          type: string
          enum: ["system", "user", "assistant", "tool"]
          description: The role of the author of this message.

    CreateChatCompletionRequest:
      type: object
      properties:
        messages:
          description: A list of messages comprising the conversation so far. [Example Python code](https://cookbook.openai.com/examples/how_to_format_inputs_to_chatgpt_models).
          type: array
          minItems: 1
          items:
            $ref: "#/components/schemas/ChatCompletionRequestMessage"
        model:
          description: ID of the model to use. See the [model endpoint compatibility](/docs/models/model-endpoint-compatibility) table for details on which models work with the Chat API.
          example: "gpt-3.5-turbo"
          anyOf:
            - type: string
            - type: string
              enum:
                [
                  "gpt-4-0125-preview",
                  "gpt-4-turbo-preview",
                  "gpt-4-1106-preview",
                  "gpt-4-vision-preview",
                  "gpt-4",
                  "gpt-4-0314",
                  "gpt-4-0613",
                  "gpt-4-32k",
                  "gpt-4-32k-0314",
                  "gpt-4-32k-0613",
                  "gpt-3.5-turbo-1106",
                  "gpt-3.5-turbo",
                  "gpt-3.5-turbo-16k",
                  "gpt-3.5-turbo-0301",
                  "gpt-3.5-turbo-0613",
                  "gpt-3.5-turbo-1106",
<<<<<<< HEAD
=======
                  "gpt-3.5-turbo-0125",
>>>>>>> f70ed12e
                  "gpt-3.5-turbo-16k-0613",
                ]
          x-oaiTypeLabel: string
        frequency_penalty:
          type: number
          default: 0
          minimum: -2
          maximum: 2
          nullable: true
          description: *completions_frequency_penalty_description
        logit_bias:
          type: object
          x-oaiTypeLabel: map
          default: null
          nullable: true
          additionalProperties:
            type: integer
          description: |
            Modify the likelihood of specified tokens appearing in the completion.

            Accepts a JSON object that maps tokens (specified by their token ID in the tokenizer) to an associated bias value from -100 to 100. Mathematically, the bias is added to the logits generated by the model prior to sampling. The exact effect will vary per model, but values between -1 and 1 should decrease or increase likelihood of selection; values like -100 or 100 should result in a ban or exclusive selection of the relevant token.
        logprobs:
          description: Whether to return log probabilities of the output tokens or not. If true, returns the log probabilities of each output token returned in the `content` of `message`. This option is currently not available on the `gpt-4-vision-preview` model.
          type: boolean
          default: false
          nullable: true
        top_logprobs:
          description: An integer between 0 and 5 specifying the number of most likely tokens to return at each token position, each with an associated log probability. `logprobs` must be set to `true` if this parameter is used.
          type: integer
          minimum: 0
          maximum: 5
          nullable: true
        max_tokens:
          description: |
            The maximum number of [tokens](/tokenizer) that can be generated in the chat completion.

            The total length of input tokens and generated tokens is limited by the model's context length. [Example Python code](https://cookbook.openai.com/examples/how_to_count_tokens_with_tiktoken) for counting tokens.
          type: integer
          nullable: true
        n:
          type: integer
          minimum: 1
          maximum: 128
          default: 1
          example: 1
          nullable: true
          description: How many chat completion choices to generate for each input message. Note that you will be charged based on the number of generated tokens across all of the choices. Keep `n` as `1` to minimize costs.
        presence_penalty:
          type: number
          default: 0
          minimum: -2
          maximum: 2
          nullable: true
          description: *completions_presence_penalty_description
        response_format:
          type: object
          description: |
<<<<<<< HEAD
            An object specifying the format that the model must output. Compatible with `gpt-4-1106-preview` and `gpt-3.5-turbo-1106`.
=======
            An object specifying the format that the model must output. Compatible with [GPT-4 Turbo](/docs/models/gpt-4-and-gpt-4-turbo) and all GPT-3.5 Turbo models newer than `gpt-3.5-turbo-1106`.
>>>>>>> f70ed12e

            Setting to `{ "type": "json_object" }` enables JSON mode, which guarantees the message the model generates is valid JSON.

            **Important:** when using JSON mode, you **must** also instruct the model to produce JSON yourself via a system or user message. Without this, the model may generate an unending stream of whitespace until the generation reaches the token limit, resulting in a long-running and seemingly "stuck" request. Also note that the message content may be partially cut off if `finish_reason="length"`, which indicates the generation exceeded `max_tokens` or the conversation exceeded the max context length.
          properties:
            type:
              type: string
              enum: ["text", "json_object"]
              example: "json_object"
              default: "text"
              description: Must be one of `text` or `json_object`.
        seed:
          type: integer
          minimum: -9223372036854775808
          maximum: 9223372036854775807
          nullable: true
          description: |
            This feature is in Beta.
            If specified, our system will make a best effort to sample deterministically, such that repeated requests with the same `seed` and parameters should return the same result.
            Determinism is not guaranteed, and you should refer to the `system_fingerprint` response parameter to monitor changes in the backend.
          x-oaiMeta:
            beta: true
        stop:
          description: |
            Up to 4 sequences where the API will stop generating further tokens.
          default: null
          oneOf:
            - type: string
              nullable: true
            - type: array
              minItems: 1
              maxItems: 4
              items:
                type: string
        stream:
          description: >
            If set, partial message deltas will be sent, like in ChatGPT. Tokens will be sent as data-only [server-sent events](https://developer.mozilla.org/en-US/docs/Web/API/Server-sent_events/Using_server-sent_events#Event_stream_format)
            as they become available, with the stream terminated by a `data: [DONE]` message. [Example Python code](https://cookbook.openai.com/examples/how_to_stream_completions).
          type: boolean
          nullable: true
          default: false
        temperature:
          type: number
          minimum: 0
          maximum: 2
          default: 1
          example: 1
          nullable: true
          description: *completions_temperature_description
        top_p:
          type: number
          minimum: 0
          maximum: 1
          default: 1
          example: 1
          nullable: true
          description: *completions_top_p_description
        tools:
          type: array
          description: >
            A list of tools the model may call. Currently, only functions are supported as a tool.
            Use this to provide a list of functions the model may generate JSON inputs for.
          items:
            $ref: "#/components/schemas/ChatCompletionTool"
        tool_choice:
          $ref: "#/components/schemas/ChatCompletionToolChoiceOption"
        user: *end_user_param_configuration
        function_call:
          deprecated: true
          description: |
            Deprecated in favor of `tool_choice`.

            Controls which (if any) function is called by the model.
            `none` means the model will not call a function and instead generates a message.
            `auto` means the model can pick between generating a message or calling a function.
            Specifying a particular function via `{"name": "my_function"}` forces the model to call that function.

            `none` is the default when no functions are present. `auto` is the default if functions are present.
          oneOf:
            - type: string
              description: >
                `none` means the model will not call a function and instead generates a message.
                `auto` means the model can pick between generating a message or calling a function.
              enum: [none, auto]
            - $ref: "#/components/schemas/ChatCompletionFunctionCallOption"
          x-oaiExpandable: true
        functions:
          deprecated: true
          description: |
            Deprecated in favor of `tools`.

            A list of functions the model may generate JSON inputs for.
          type: array
          minItems: 1
          maxItems: 128
          items:
            $ref: "#/components/schemas/ChatCompletionFunctions"

      required:
        - model
        - messages

    CreateChatCompletionResponse:
      type: object
      description: Represents a chat completion response returned by model, based on the provided input.
      properties:
        id:
          type: string
          description: A unique identifier for the chat completion.
        choices:
          type: array
          description: A list of chat completion choices. Can be more than one if `n` is greater than 1.
          items:
            type: object
            required:
              - finish_reason
              - index
              - message
              - logprobs
            properties:
              finish_reason:
                type: string
                description: &chat_completion_finish_reason_description |
                  The reason the model stopped generating tokens. This will be `stop` if the model hit a natural stop point or a provided stop sequence,
                  `length` if the maximum number of tokens specified in the request was reached,
                  `content_filter` if content was omitted due to a flag from our content filters,
                  `tool_calls` if the model called a tool, or `function_call` (deprecated) if the model called a function.
                enum:
                  [
                    "stop",
                    "length",
                    "tool_calls",
                    "content_filter",
                    "function_call",
                  ]
              index:
                type: integer
                description: The index of the choice in the list of choices.
              message:
                $ref: "#/components/schemas/ChatCompletionResponseMessage"
              logprobs: &chat_completion_response_logprobs
                description: Log probability information for the choice.
                type: object
                nullable: true
                properties:
                  content:
                    description: A list of message content tokens with log probability information.
                    type: array
                    items:
<<<<<<< HEAD
                      $ref: '#/components/schemas/ChatCompletionTokenLogprob'
=======
                      $ref: "#/components/schemas/ChatCompletionTokenLogprob"
>>>>>>> f70ed12e
                    nullable: true
                required:
                  - content
        created:
          type: integer
          description: The Unix timestamp (in seconds) of when the chat completion was created.
        model:
          type: string
          description: The model used for the chat completion.
        system_fingerprint:
          type: string
          description: |
            This fingerprint represents the backend configuration that the model runs with.

            Can be used in conjunction with the `seed` request parameter to understand when backend changes have been made that might impact determinism.
        object:
          type: string
          description: The object type, which is always `chat.completion`.
          enum: [chat.completion]
        usage:
          $ref: "#/components/schemas/CompletionUsage"
      required:
        - choices
        - created
        - id
        - model
        - object
      x-oaiMeta:
        name: The chat completion object
        group: chat
        example: *chat_completion_example

    CreateChatCompletionFunctionResponse:
      type: object
      description: Represents a chat completion response returned by model, based on the provided input.
      properties:
        id:
          type: string
          description: A unique identifier for the chat completion.
        choices:
          type: array
          description: A list of chat completion choices. Can be more than one if `n` is greater than 1.
          items:
            type: object
            required:
              - finish_reason
              - index
              - message
              - logprobs
            properties:
              finish_reason:
                type: string
                description:
                  &chat_completion_function_finish_reason_description |
                  The reason the model stopped generating tokens. This will be `stop` if the model hit a natural stop point or a provided stop sequence, `length` if the maximum number of tokens specified in the request was reached, `content_filter` if content was omitted due to a flag from our content filters, or `function_call` if the model called a function.
                enum: ["stop", "length", "function_call", "content_filter"]
              index:
                type: integer
                description: The index of the choice in the list of choices.
              message:
                $ref: "#/components/schemas/ChatCompletionResponseMessage"
        created:
          type: integer
          description: The Unix timestamp (in seconds) of when the chat completion was created.
        model:
          type: string
          description: The model used for the chat completion.
        system_fingerprint:
          type: string
          description: |
            This fingerprint represents the backend configuration that the model runs with.

            Can be used in conjunction with the `seed` request parameter to understand when backend changes have been made that might impact determinism.
        object:
          type: string
          description: The object type, which is always `chat.completion`.
          enum: [chat.completion]
        usage:
          $ref: "#/components/schemas/CompletionUsage"
      required:
        - choices
        - created
        - id
        - model
        - object
      x-oaiMeta:
        name: The chat completion object
        group: chat
        example: *chat_completion_function_example

    ChatCompletionTokenLogprob:
      type: object
      properties:
        token: &chat_completion_response_logprobs_token
          description: The token.
          type: string
        logprob: &chat_completion_response_logprobs_token_logprob
          description: The log probability of this token.
          type: number
        bytes: &chat_completion_response_logprobs_bytes
          description: A list of integers representing the UTF-8 bytes representation of the token. Useful in instances where characters are represented by multiple tokens and their byte representations must be combined to generate the correct text representation. Can be `null` if there is no bytes representation for the token.
          type: array
          items:
            type: integer
          nullable: true
        top_logprobs:
          description: List of the most likely tokens and their log probability, at this token position. In rare cases, there may be fewer than the number of requested `top_logprobs` returned.
          type: array
          items:
            type: object
            properties:
              token: *chat_completion_response_logprobs_token
              logprob: *chat_completion_response_logprobs_token_logprob
              bytes: *chat_completion_response_logprobs_bytes
            required:
              - token
              - logprob
              - bytes
      required:
        - token
        - logprob
        - bytes
        - top_logprobs

    ListPaginatedFineTuningJobsResponse:
      type: object
      properties:
        data:
          type: array
          items:
            $ref: "#/components/schemas/FineTuningJob"
        has_more:
          type: boolean
        object:
          type: string
          enum: [list]
      required:
        - object
        - data
        - has_more

    CreateChatCompletionStreamResponse:
      type: object
      description: Represents a streamed chunk of a chat completion response returned by model, based on the provided input.
      properties:
        id:
          type: string
          description: A unique identifier for the chat completion. Each chunk has the same ID.
        choices:
          type: array
          description: A list of chat completion choices. Can be more than one if `n` is greater than 1.
          items:
            type: object
            required:
              - delta
              - finish_reason
              - index
            properties:
              delta:
                $ref: "#/components/schemas/ChatCompletionStreamResponseDelta"
              logprobs: *chat_completion_response_logprobs
              finish_reason:
                type: string
                description: *chat_completion_finish_reason_description
                enum:
                  [
                    "stop",
                    "length",
                    "tool_calls",
                    "content_filter",
                    "function_call",
                  ]
                nullable: true
              index:
                type: integer
                description: The index of the choice in the list of choices.
        created:
          type: integer
          description: The Unix timestamp (in seconds) of when the chat completion was created. Each chunk has the same timestamp.
        model:
          type: string
          description: The model to generate the completion.
        system_fingerprint:
          type: string
          description: |
            This fingerprint represents the backend configuration that the model runs with.
            Can be used in conjunction with the `seed` request parameter to understand when backend changes have been made that might impact determinism.
<<<<<<< HEAD
        object:
          type: string
          description: The object type, which is always `chat.completion.chunk`.
          enum: [chat.completion.chunk]
      required:
        - choices
        - created
        - id
        - model
        - object
      x-oaiMeta:
        name: The chat completion chunk object
        group: chat
        example: *chat_completion_chunk_example

    CreateChatCompletionImageResponse:
      type: object
      description: Represents a streamed chunk of a chat completion response returned by model, based on the provided input.
      x-oaiMeta:
        name: The chat completion chunk object
        group: chat
        example: *chat_completion_image_example

    CreateEditRequest:
      type: object
      properties:
        instruction:
          description: The instruction that tells the model how to edit the prompt.
          type: string
          example: "Fix the spelling mistakes."
        model:
          description: ID of the model to use. You can use the `text-davinci-edit-001` or `code-davinci-edit-001` model with this endpoint.
          example: "text-davinci-edit-001"
          anyOf:
            - type: string
            - type: string
              enum: ["text-davinci-edit-001", "code-davinci-edit-001"]
          x-oaiTypeLabel: string
        input:
          description: The input text to use as a starting point for the edit.
          type: string
          default: ""
          nullable: true
          example: "What day of the wek is it?"
        n:
          type: integer
          minimum: 1
          maximum: 20
          default: 1
          example: 1
          nullable: true
          description: How many edits to generate for the input and instruction.
        temperature:
          type: number
          minimum: 0
          maximum: 2
          default: 1
          example: 1
          nullable: true
          description: *completions_temperature_description
        top_p:
          type: number
          minimum: 0
          maximum: 1
          default: 1
          example: 1
          nullable: true
          description: *completions_top_p_description
      required:
        - model
        - instruction

    CreateEditResponse:
      type: object
      deprecated: true
      title: Edit
      properties:
        choices:
          type: array
          description: A list of edit choices. Can be more than one if `n` is greater than 1.
          items:
            type: object
            required:
              - text
              - index
              - finish_reason
            properties:
              finish_reason:
                type: string
                description: *completion_finish_reason_description
                enum: ["stop", "length"]
              index:
                type: integer
                description: The index of the choice in the list of choices.
              text:
                type: string
                description: The edited result.
=======
>>>>>>> f70ed12e
        object:
          type: string
          description: The object type, which is always `chat.completion.chunk`.
          enum: [chat.completion.chunk]
      required:
        - choices
        - created
        - id
        - model
        - object
      x-oaiMeta:
        name: The chat completion chunk object
        group: chat
        example: *chat_completion_chunk_example

    CreateChatCompletionImageResponse:
      type: object
      description: Represents a streamed chunk of a chat completion response returned by model, based on the provided input.
      x-oaiMeta:
        name: The chat completion chunk object
        group: chat
        example: *chat_completion_image_example

    CreateImageRequest:
      type: object
      properties:
        prompt:
          description: A text description of the desired image(s). The maximum length is 1000 characters for `dall-e-2` and 4000 characters for `dall-e-3`.
          type: string
          example: "A cute baby sea otter"
        model:
          anyOf:
            - type: string
            - type: string
              enum: ["dall-e-2", "dall-e-3"]
          x-oaiTypeLabel: string
          default: "dall-e-2"
          example: "dall-e-3"
          nullable: true
          description: The model to use for image generation.
        n: &images_n
          type: integer
          minimum: 1
          maximum: 10
          default: 1
          example: 1
          nullable: true
          description: The number of images to generate. Must be between 1 and 10. For `dall-e-3`, only `n=1` is supported.
        quality:
          type: string
          enum: ["standard", "hd"]
          default: "standard"
          example: "standard"
          description: The quality of the image that will be generated. `hd` creates images with finer details and greater consistency across the image. This param is only supported for `dall-e-3`.
        response_format: &images_response_format
          type: string
          enum: ["url", "b64_json"]
          default: "url"
          example: "url"
          nullable: true
          description: The format in which the generated images are returned. Must be one of `url` or `b64_json`.
        size: &images_size
          type: string
          enum: ["256x256", "512x512", "1024x1024", "1792x1024", "1024x1792"]
          default: "1024x1024"
          example: "1024x1024"
          nullable: true
          description: The size of the generated images. Must be one of `256x256`, `512x512`, or `1024x1024` for `dall-e-2`. Must be one of `1024x1024`, `1792x1024`, or `1024x1792` for `dall-e-3` models.
        style:
          type: string
          enum: ["vivid", "natural"]
          default: "vivid"
          example: "vivid"
          nullable: true
          description: The style of the generated images. Must be one of `vivid` or `natural`. Vivid causes the model to lean towards generating hyper-real and dramatic images. Natural causes the model to produce more natural, less hyper-real looking images. This param is only supported for `dall-e-3`.
        user: *end_user_param_configuration
      required:
        - prompt

    ImagesResponse:
      properties:
        created:
          type: integer
        data:
          type: array
          items:
            $ref: "#/components/schemas/Image"
      required:
        - created
        - data

    Image:
      type: object
      description: Represents the url or the content of an image generated by the OpenAI API.
      properties:
        b64_json:
          type: string
          description: The base64-encoded JSON of the generated image, if `response_format` is `b64_json`.
        url:
          type: string
          description: The URL of the generated image, if `response_format` is `url` (default).
        revised_prompt:
          type: string
          description: The prompt that was used to generate the image, if there was any revision to the prompt.
      x-oaiMeta:
        name: The image object
        example: |
          {
            "url": "...",
            "revised_prompt": "..."
          }

    CreateImageEditRequest:
      type: object
      properties:
        image:
          description: The image to edit. Must be a valid PNG file, less than 4MB, and square. If mask is not provided, image must have transparency, which will be used as the mask.
          type: string
          format: binary
        prompt:
          description: A text description of the desired image(s). The maximum length is 1000 characters.
          type: string
          example: "A cute baby sea otter wearing a beret"
        mask:
          description: An additional image whose fully transparent areas (e.g. where alpha is zero) indicate where `image` should be edited. Must be a valid PNG file, less than 4MB, and have the same dimensions as `image`.
          type: string
          format: binary
        model:
          anyOf:
            - type: string
            - type: string
              enum: ["dall-e-2"]
          x-oaiTypeLabel: string
          default: "dall-e-2"
          example: "dall-e-2"
          nullable: true
          description: The model to use for image generation. Only `dall-e-2` is supported at this time.
        n:
          type: integer
          minimum: 1
          maximum: 10
          default: 1
          example: 1
          nullable: true
          description: The number of images to generate. Must be between 1 and 10.
        size: &dalle2_images_size
          type: string
          enum: ["256x256", "512x512", "1024x1024"]
          default: "1024x1024"
          example: "1024x1024"
          nullable: true
          description: The size of the generated images. Must be one of `256x256`, `512x512`, or `1024x1024`.
        response_format: *images_response_format
        user: *end_user_param_configuration
      required:
        - prompt
        - image

    CreateImageVariationRequest:
      type: object
      properties:
        image:
          description: The image to use as the basis for the variation(s). Must be a valid PNG file, less than 4MB, and square.
          type: string
          format: binary
        model:
          anyOf:
            - type: string
            - type: string
              enum: ["dall-e-2"]
          x-oaiTypeLabel: string
          default: "dall-e-2"
          example: "dall-e-2"
          nullable: true
          description: The model to use for image generation. Only `dall-e-2` is supported at this time.
        n: *images_n
        response_format: *images_response_format
        size: *dalle2_images_size
        user: *end_user_param_configuration
      required:
        - image

    CreateModerationRequest:
      type: object
      properties:
        input:
          description: The input text to classify
          oneOf:
            - type: string
              default: ""
              example: "I want to kill them."
            - type: array
              items:
                type: string
                default: ""
                example: "I want to kill them."
        model:
          description: |
            Two content moderations models are available: `text-moderation-stable` and `text-moderation-latest`.

            The default is `text-moderation-latest` which will be automatically upgraded over time. This ensures you are always using our most accurate model. If you use `text-moderation-stable`, we will provide advanced notice before updating the model. Accuracy of `text-moderation-stable` may be slightly lower than for `text-moderation-latest`.
          nullable: false
          default: "text-moderation-latest"
          example: "text-moderation-stable"
          anyOf:
            - type: string
            - type: string
              enum: ["text-moderation-latest", "text-moderation-stable"]
          x-oaiTypeLabel: string
      required:
        - input

    CreateModerationResponse:
      type: object
      description: Represents policy compliance report by OpenAI's content moderation model against a given input.
      properties:
        id:
          type: string
          description: The unique identifier for the moderation request.
        model:
          type: string
          description: The model used to generate the moderation results.
        results:
          type: array
          description: A list of moderation objects.
          items:
            type: object
            properties:
              flagged:
                type: boolean
                description: Whether the content violates [OpenAI's usage policies](/policies/usage-policies).
              categories:
                type: object
                description: A list of the categories, and whether they are flagged or not.
                properties:
                  hate:
                    type: boolean
                    description: Content that expresses, incites, or promotes hate based on race, gender, ethnicity, religion, nationality, sexual orientation, disability status, or caste. Hateful content aimed at non-protected groups (e.g., chess players) is harassment.
                  hate/threatening:
                    type: boolean
                    description: Hateful content that also includes violence or serious harm towards the targeted group based on race, gender, ethnicity, religion, nationality, sexual orientation, disability status, or caste.
                  harassment:
                    type: boolean
                    description: Content that expresses, incites, or promotes harassing language towards any target.
                  harassment/threatening:
                    type: boolean
                    description: Harassment content that also includes violence or serious harm towards any target.
                  self-harm:
                    type: boolean
                    description: Content that promotes, encourages, or depicts acts of self-harm, such as suicide, cutting, and eating disorders.
                  self-harm/intent:
                    type: boolean
                    description: Content where the speaker expresses that they are engaging or intend to engage in acts of self-harm, such as suicide, cutting, and eating disorders.
                  self-harm/instructions:
                    type: boolean
                    description: Content that encourages performing acts of self-harm, such as suicide, cutting, and eating disorders, or that gives instructions or advice on how to commit such acts.
                  sexual:
                    type: boolean
                    description: Content meant to arouse sexual excitement, such as the description of sexual activity, or that promotes sexual services (excluding sex education and wellness).
                  sexual/minors:
                    type: boolean
                    description: Sexual content that includes an individual who is under 18 years old.
                  violence:
                    type: boolean
                    description: Content that depicts death, violence, or physical injury.
                  violence/graphic:
                    type: boolean
                    description: Content that depicts death, violence, or physical injury in graphic detail.
                required:
                  - hate
                  - hate/threatening
                  - harassment
                  - harassment/threatening
                  - self-harm
                  - self-harm/intent
                  - self-harm/instructions
                  - sexual
                  - sexual/minors
                  - violence
                  - violence/graphic
              category_scores:
                type: object
                description: A list of the categories along with their scores as predicted by model.
                properties:
                  hate:
                    type: number
                    description: The score for the category 'hate'.
                  hate/threatening:
                    type: number
                    description: The score for the category 'hate/threatening'.
                  harassment:
                    type: number
                    description: The score for the category 'harassment'.
                  harassment/threatening:
                    type: number
                    description: The score for the category 'harassment/threatening'.
                  self-harm:
                    type: number
                    description: The score for the category 'self-harm'.
                  self-harm/intent:
                    type: number
                    description: The score for the category 'self-harm/intent'.
                  self-harm/instructions:
                    type: number
                    description: The score for the category 'self-harm/instructions'.
                  sexual:
                    type: number
                    description: The score for the category 'sexual'.
                  sexual/minors:
                    type: number
                    description: The score for the category 'sexual/minors'.
                  violence:
                    type: number
                    description: The score for the category 'violence'.
                  violence/graphic:
                    type: number
                    description: The score for the category 'violence/graphic'.
                required:
                  - hate
                  - hate/threatening
                  - harassment
                  - harassment/threatening
                  - self-harm
                  - self-harm/intent
                  - self-harm/instructions
                  - sexual
                  - sexual/minors
                  - violence
                  - violence/graphic
            required:
              - flagged
              - categories
              - category_scores
      required:
        - id
        - model
        - results
      x-oaiMeta:
        name: The moderation object
        example: *moderation_example

    ListFilesResponse:
      type: object
      properties:
        data:
          type: array
          items:
            $ref: "#/components/schemas/OpenAIFile"
        object:
          type: string
          enum: [list]
      required:
        - object
        - data

    CreateFileRequest:
      type: object
      additionalProperties: false
      properties:
        file:
          description: |
            The File object (not file name) to be uploaded.
          type: string
          format: binary
        purpose:
          description: |
            The intended purpose of the uploaded file.

            Use "fine-tune" for [Fine-tuning](/docs/api-reference/fine-tuning) and "assistants" for [Assistants](/docs/api-reference/assistants) and [Messages](/docs/api-reference/messages). This allows us to validate the format of the uploaded file is correct for fine-tuning.
          type: string
          enum: ["fine-tune", "assistants"]
      required:
        - file
        - purpose

    DeleteFileResponse:
      type: object
      properties:
        id:
          type: string
        object:
          type: string
          enum: [file]
        deleted:
          type: boolean
      required:
        - id
        - object
        - deleted

    CreateFineTuningJobRequest:
      type: object
      properties:
        model:
          description: |
            The name of the model to fine-tune. You can select one of the
            [supported models](/docs/guides/fine-tuning/what-models-can-be-fine-tuned).
          example: "gpt-3.5-turbo"
          anyOf:
            - type: string
            - type: string
              enum: ["babbage-002", "davinci-002", "gpt-3.5-turbo"]
          x-oaiTypeLabel: string
        training_file:
          description: |
            The ID of an uploaded file that contains training data.

            See [upload file](/docs/api-reference/files/upload) for how to upload a file.

            Your dataset must be formatted as a JSONL file. Additionally, you must upload your file with the purpose `fine-tune`.

            See the [fine-tuning guide](/docs/guides/fine-tuning) for more details.
          type: string
          example: "file-abc123"
        hyperparameters:
          type: object
          description: The hyperparameters used for the fine-tuning job.
          properties:
            batch_size:
              description: |
                Number of examples in each batch. A larger batch size means that model parameters
                are updated less frequently, but with lower variance.
              oneOf:
                - type: string
                  enum: [auto]
                - type: integer
                  minimum: 1
                  maximum: 256
              default: auto
            learning_rate_multiplier:
              description: |
                Scaling factor for the learning rate. A smaller learning rate may be useful to avoid
                overfitting.
              oneOf:
                - type: string
                  enum: [auto]
                - type: number
                  minimum: 0
                  exclusiveMinimum: true
              default: auto
            n_epochs:
              description: |
                The number of epochs to train the model for. An epoch refers to one full cycle
                through the training dataset.
              oneOf:
                - type: string
                  enum: [auto]
                - type: integer
                  minimum: 1
                  maximum: 50
              default: auto
        suffix:
          description: |
            A string of up to 18 characters that will be added to your fine-tuned model name.

            For example, a `suffix` of "custom-model-name" would produce a model name like `ft:gpt-3.5-turbo:openai:custom-model-name:7p4lURel`.
          type: string
          minLength: 1
          maxLength: 40
          default: null
          nullable: true
        validation_file:
          description: |
            The ID of an uploaded file that contains validation data.

            If you provide this file, the data is used to generate validation
            metrics periodically during fine-tuning. These metrics can be viewed in
            the fine-tuning results file.
            The same data should not be present in both train and validation files.

            Your dataset must be formatted as a JSONL file. You must upload your file with the purpose `fine-tune`.

            See the [fine-tuning guide](/docs/guides/fine-tuning) for more details.
          type: string
          nullable: true
          example: "file-abc123"
      required:
        - model
        - training_file

    ListFineTuningJobEventsResponse:
      type: object
      properties:
        data:
          type: array
          items:
            $ref: "#/components/schemas/FineTuningJobEvent"
        object:
          type: string
          enum: [list]
      required:
        - object
        - data

    CreateEmbeddingRequest:
      type: object
      additionalProperties: false
      properties:
        input:
          description: |
            Input text to embed, encoded as a string or array of tokens. To embed multiple inputs in a single request, pass an array of strings or array of token arrays. The input must not exceed the max input tokens for the model (8192 tokens for `text-embedding-ada-002`), cannot be an empty string, and any array must be 2048 dimensions or less. [Example Python code](https://cookbook.openai.com/examples/how_to_count_tokens_with_tiktoken) for counting tokens.
          example: "The quick brown fox jumped over the lazy dog"
          oneOf:
            - type: string
              title: string
              description: The string that will be turned into an embedding.
              default: ""
              example: "This is a test."
            - type: array
              title: array
              description: The array of strings that will be turned into an embedding.
              minItems: 1
              maxItems: 2048
              items:
                type: string
                default: ""
                example: "['This is a test.']"
            - type: array
              title: array
              description: The array of integers that will be turned into an embedding.
              minItems: 1
              maxItems: 2048
              items:
                type: integer
              example: "[1212, 318, 257, 1332, 13]"
            - type: array
              title: array
              description: The array of arrays containing integers that will be turned into an embedding.
              minItems: 1
              maxItems: 2048
              items:
                type: array
                minItems: 1
                items:
                  type: integer
              example: "[[1212, 318, 257, 1332, 13]]"
          x-oaiExpandable: true
        model:
          description: *model_description
          example: "text-embedding-3-small"
          anyOf:
            - type: string
            - type: string
              enum: ["text-embedding-ada-002", "text-embedding-3-small", "text-embedding-3-large"]
          x-oaiTypeLabel: string
        encoding_format:
          description: "The format to return the embeddings in. Can be either `float` or [`base64`](https://pypi.org/project/pybase64/)."
          example: "float"
          default: "float"
          type: string
          enum: ["float", "base64"]
        dimensions:
          description: |
            The number of dimensions the resulting output embeddings should have. Only supported in `text-embedding-3` and later models.
          type: integer
          minimum: 1
        user: *end_user_param_configuration
      required:
        - model
        - input

    CreateEmbeddingResponse:
      type: object
      properties:
        data:
          type: array
          description: The list of embeddings generated by the model.
          items:
            $ref: "#/components/schemas/Embedding"
        model:
          type: string
          description: The name of the model used to generate the embedding.
        object:
          type: string
          description: The object type, which is always "list".
          enum: [list]
        usage:
          type: object
          description: The usage information for the request.
          properties:
            prompt_tokens:
              type: integer
              description: The number of tokens used by the prompt.
            total_tokens:
              type: integer
              description: The total number of tokens used by the request.
          required:
            - prompt_tokens
            - total_tokens
      required:
        - object
        - model
        - data
        - usage

    CreateTranscriptionRequest:
      type: object
      additionalProperties: false
      properties:
        file:
          description: |
            The audio file object (not file name) to transcribe, in one of these formats: flac, mp3, mp4, mpeg, mpga, m4a, ogg, wav, or webm.
          type: string
          x-oaiTypeLabel: file
          format: binary
        model:
          description: |
            ID of the model to use. Only `whisper-1` is currently available.
          example: whisper-1
          anyOf:
            - type: string
            - type: string
              enum: ["whisper-1"]
          x-oaiTypeLabel: string
        language:
          description: |
            The language of the input audio. Supplying the input language in [ISO-639-1](https://en.wikipedia.org/wiki/List_of_ISO_639-1_codes) format will improve accuracy and latency.
          type: string
        prompt:
          description: |
            An optional text to guide the model's style or continue a previous audio segment. The [prompt](/docs/guides/speech-to-text/prompting) should match the audio language.
          type: string
        response_format:
          description: |
            The format of the transcript output, in one of these options: `json`, `text`, `srt`, `verbose_json`, or `vtt`.
          type: string
          enum:
            - json
            - text
            - srt
            - verbose_json
            - vtt
          default: json
        temperature:
          description: |
            The sampling temperature, between 0 and 1. Higher values like 0.8 will make the output more random, while lower values like 0.2 will make it more focused and deterministic. If set to 0, the model will use [log probability](https://en.wikipedia.org/wiki/Log_probability) to automatically increase the temperature until certain thresholds are hit.
          type: number
          default: 0
        timestamp_granularities[]:
          description: |
            The timestamp granularities to populate for this transcription. Any of these options: `word`, or `segment`. Note: There is no additional latency for segment timestamps, but generating word timestamps incurs additional latency.
          type: array
          items:
            type: string
            enum:
              - word
              - segment
          default: [segment]
      required:
        - file
        - model

    # Note: This does not currently support the non-default response format types.
    CreateTranscriptionResponse:
      type: object
      properties:
        text:
          type: string
      required:
        - text

    CreateTranslationRequest:
      type: object
      additionalProperties: false
      properties:
        file:
          description: |
            The audio file object (not file name) translate, in one of these formats: flac, mp3, mp4, mpeg, mpga, m4a, ogg, wav, or webm.
          type: string
          x-oaiTypeLabel: file
          format: binary
        model:
          description: |
            ID of the model to use. Only `whisper-1` is currently available.
          example: whisper-1
          anyOf:
            - type: string
            - type: string
              enum: ["whisper-1"]
          x-oaiTypeLabel: string
        prompt:
          description: |
            An optional text to guide the model's style or continue a previous audio segment. The [prompt](/docs/guides/speech-to-text/prompting) should be in English.
          type: string
        response_format:
          description: |
            The format of the transcript output, in one of these options: `json`, `text`, `srt`, `verbose_json`, or `vtt`.
          type: string
          default: json
        temperature:
          description: |
            The sampling temperature, between 0 and 1. Higher values like 0.8 will make the output more random, while lower values like 0.2 will make it more focused and deterministic. If set to 0, the model will use [log probability](https://en.wikipedia.org/wiki/Log_probability) to automatically increase the temperature until certain thresholds are hit.
          type: number
          default: 0
      required:
        - file
        - model

    # Note: This does not currently support the non-default response format types.
    CreateTranslationResponse:
      type: object
      properties:
        text:
          type: string
      required:
        - text

    CreateSpeechRequest:
      type: object
      additionalProperties: false
      properties:
        model:
          description: |
            One of the available [TTS models](/docs/models/tts): `tts-1` or `tts-1-hd`
          anyOf:
            - type: string
            - type: string
              enum: ["tts-1", "tts-1-hd"]
          x-oaiTypeLabel: string
        input:
          type: string
          description: The text to generate audio for. The maximum length is 4096 characters.
          maxLength: 4096
        voice:
          description: The voice to use when generating the audio. Supported voices are `alloy`, `echo`, `fable`, `onyx`, `nova`, and `shimmer`. Previews of the voices are available in the [Text to speech guide](/docs/guides/text-to-speech/voice-options).
          type: string
          enum: ["alloy", "echo", "fable", "onyx", "nova", "shimmer"]
        response_format:
          description: |-
            The format to return audio in. 
            Supported formats are `mp3`, `opus`, `aac`, `flac`, `pcm`, and `wav`. 
            
            The `pcm` audio format, similar to `wav` but without a header, utilizes a 24kHz sample rate, mono channel, and 16-bit depth in signed little-endian format.
          default: "mp3"
          type: string
          enum: ["mp3", "opus", "aac", "flac", "pcm", "wav"]
        speed:
          description: "The speed of the generated audio. Select a value from `0.25` to `4.0`. `1.0` is the default."
          type: number
          default: 1.0
          minimum: 0.25
          maximum: 4.0
      required:
        - model
        - input
        - voice

    Model:
      title: Model
      description: Describes an OpenAI model offering that can be used with the API.
      properties:
        id:
          type: string
          description: The model identifier, which can be referenced in the API endpoints.
        created:
          type: integer
          description: The Unix timestamp (in seconds) when the model was created.
        object:
          type: string
          description: The object type, which is always "model".
          enum: [model]
        owned_by:
          type: string
          description: The organization that owns the model.
      required:
        - id
        - object
        - created
        - owned_by
      x-oaiMeta:
        name: The model object
        example: *retrieve_model_response

    OpenAIFile:
      title: OpenAIFile
      description: The `File` object represents a document that has been uploaded to OpenAI.
      properties:
        id:
          type: string
          description: The file identifier, which can be referenced in the API endpoints.
        bytes:
          type: integer
          description: The size of the file, in bytes.
        created_at:
          type: integer
          description: The Unix timestamp (in seconds) for when the file was created.
        filename:
          type: string
          description: The name of the file.
        object:
          type: string
          description: The object type, which is always `file`.
          enum: ["file"]
        purpose:
          type: string
          description: The intended purpose of the file. Supported values are `fine-tune`, `fine-tune-results`, `assistants`, and `assistants_output`.
          enum:
            [
              "fine-tune",
              "fine-tune-results",
              "assistants",
              "assistants_output",
            ]
        status:
          type: string
          deprecated: true
          description: Deprecated. The current status of the file, which can be either `uploaded`, `processed`, or `error`.
          enum: ["uploaded", "processed", "error"]
        status_details:
          type: string
          deprecated: true
          description: Deprecated. For details on why a fine-tuning training file failed validation, see the `error` field on `fine_tuning.job`.
      required:
        - id
        - object
        - bytes
        - created_at
        - filename
        - purpose
        - status
      x-oaiMeta:
        name: The file object
        example: |
          {
            "id": "file-abc123",
            "object": "file",
            "bytes": 120000,
            "created_at": 1677610602,
            "filename": "salesOverview.pdf",
            "purpose": "assistants",
          }
    Embedding:
      type: object
      description: |
        Represents an embedding vector returned by embedding endpoint.
      properties:
        index:
          type: integer
          description: The index of the embedding in the list of embeddings.
        embedding:
          type: array
          description: |
            The embedding vector, which is a list of floats. The length of vector depends on the model as listed in the [embedding guide](/docs/guides/embeddings).
          items:
            type: number
        object:
          type: string
          description: The object type, which is always "embedding".
          enum: [embedding]
      required:
        - index
        - object
        - embedding
      x-oaiMeta:
        name: The embedding object
        example: |
          {
            "object": "embedding",
            "embedding": [
              0.0023064255,
              -0.009327292,
              .... (1536 floats total for ada-002)
              -0.0028842222,
            ],
            "index": 0
          }

    FineTuningJob:
      type: object
      title: FineTuningJob
      description: |
        The `fine_tuning.job` object represents a fine-tuning job that has been created through the API.
      properties:
        id:
          type: string
          description: The object identifier, which can be referenced in the API endpoints.
        created_at:
          type: integer
          description: The Unix timestamp (in seconds) for when the fine-tuning job was created.
        error:
          type: object
          nullable: true
          description: For fine-tuning jobs that have `failed`, this will contain more information on the cause of the failure.
          properties:
            code:
              type: string
              description: A machine-readable error code.
            message:
              type: string
              description: A human-readable error message.
            param:
              type: string
              description: The parameter that was invalid, usually `training_file` or `validation_file`. This field will be null if the failure was not parameter-specific.
              nullable: true
          required:
            - code
            - message
            - param
        fine_tuned_model:
          type: string
          nullable: true
          description: The name of the fine-tuned model that is being created. The value will be null if the fine-tuning job is still running.
        finished_at:
          type: integer
          nullable: true
          description: The Unix timestamp (in seconds) for when the fine-tuning job was finished. The value will be null if the fine-tuning job is still running.
        hyperparameters:
          type: object
          description: The hyperparameters used for the fine-tuning job. See the [fine-tuning guide](/docs/guides/fine-tuning) for more details.
          properties:
            n_epochs:
              oneOf:
                - type: string
                  enum: [auto]
                - type: integer
                  minimum: 1
                  maximum: 50
              default: auto
              description:
                The number of epochs to train the model for. An epoch refers to one full cycle through the training dataset.

                "auto" decides the optimal number of epochs based on the size of the dataset. If setting the number manually, we support any number between 1 and 50 epochs.
          required:
            - n_epochs
        model:
          type: string
          description: The base model that is being fine-tuned.
        object:
          type: string
          description: The object type, which is always "fine_tuning.job".
          enum: [fine_tuning.job]
        organization_id:
          type: string
          description: The organization that owns the fine-tuning job.
        result_files:
          type: array
          description: The compiled results file ID(s) for the fine-tuning job. You can retrieve the results with the [Files API](/docs/api-reference/files/retrieve-contents).
          items:
            type: string
            example: file-abc123
        status:
          type: string
          description: The current status of the fine-tuning job, which can be either `validating_files`, `queued`, `running`, `succeeded`, `failed`, or `cancelled`.
          enum:
            [
              "validating_files",
              "queued",
              "running",
              "succeeded",
              "failed",
              "cancelled",
            ]
        trained_tokens:
          type: integer
          nullable: true
          description: The total number of billable tokens processed by this fine-tuning job. The value will be null if the fine-tuning job is still running.
        training_file:
          type: string
          description: The file ID used for training. You can retrieve the training data with the [Files API](/docs/api-reference/files/retrieve-contents).
        validation_file:
          type: string
          nullable: true
          description: The file ID used for validation. You can retrieve the validation results with the [Files API](/docs/api-reference/files/retrieve-contents).
      required:
        - created_at
        - error
        - finished_at
        - fine_tuned_model
        - hyperparameters
        - id
        - model
        - object
        - organization_id
        - result_files
        - status
        - trained_tokens
        - training_file
        - validation_file
      x-oaiMeta:
        name: The fine-tuning job object
        example: *fine_tuning_example

    FineTuningJobEvent:
      type: object
      description: Fine-tuning job event object
      properties:
        id:
          type: string
        created_at:
          type: integer
        level:
          type: string
          enum: ["info", "warn", "error"]
        message:
          type: string
        object:
          type: string
          enum: [fine_tuning.job.event]
      required:
        - id
        - object
        - created_at
        - level
        - message
      x-oaiMeta:
        name: The fine-tuning job event object
        example: |
          {
            "object": "fine_tuning.job.event",
            "id": "ftevent-abc123"
            "created_at": 1677610602,
            "level": "info",
            "message": "Created fine-tuning job"
          }

    CompletionUsage:
      type: object
      description: Usage statistics for the completion request.
      properties:
        completion_tokens:
          type: integer
          description: Number of tokens in the generated completion.
        prompt_tokens:
          type: integer
          description: Number of tokens in the prompt.
        total_tokens:
          type: integer
          description: Total number of tokens used in the request (prompt + completion).
      required:
        - prompt_tokens
        - completion_tokens
        - total_tokens

    RunCompletionUsage:
      type: object
      description: Usage statistics related to the run. This value will be `null` if the run is not in a terminal state (i.e. `in_progress`, `queued`, etc.).
      properties:
        completion_tokens:
          type: integer
          description: Number of completion tokens used over the course of the run.
        prompt_tokens:
          type: integer
          description: Number of prompt tokens used over the course of the run.
        total_tokens:
          type: integer
          description: Total number of tokens used (prompt + completion).
      required:
        - prompt_tokens
        - completion_tokens
        - total_tokens
      nullable: true

    RunStepCompletionUsage:
      type: object
      description: Usage statistics related to the run step. This value will be `null` while the run step's status is `in_progress`.
      properties:
        completion_tokens:
          type: integer
          description: Number of completion tokens used over the course of the run step.
        prompt_tokens:
          type: integer
          description: Number of prompt tokens used over the course of the run step.
        total_tokens:
          type: integer
          description: Total number of tokens used (prompt + completion).
      required:
        - prompt_tokens
        - completion_tokens
        - total_tokens
      nullable: true

    AssistantObject:
      type: object
      title: Assistant
      description: Represents an `assistant` that can call the model and use tools.
      properties:
        id:
          description: The identifier, which can be referenced in API endpoints.
          type: string
        object:
          description: The object type, which is always `assistant`.
          type: string
          enum: [assistant]
        created_at:
          description: The Unix timestamp (in seconds) for when the assistant was created.
          type: integer
        name:
          description: &assistant_name_param_description |
            The name of the assistant. The maximum length is 256 characters.
          type: string
          maxLength: 256
          nullable: true
        description:
          description: &assistant_description_param_description |
            The description of the assistant. The maximum length is 512 characters.
          type: string
          maxLength: 512
          nullable: true
        model:
          description: *model_description
          type: string
        instructions:
          description: &assistant_instructions_param_description |
            The system instructions that the assistant uses. The maximum length is 32768 characters.
          type: string
          maxLength: 32768
          nullable: true
        tools:
          description: &assistant_tools_param_description |
            A list of tool enabled on the assistant. There can be a maximum of 128 tools per assistant. Tools can be of types `code_interpreter`, `retrieval`, or `function`.
          default: []
          type: array
          maxItems: 128
          items:
            oneOf:
              - $ref: "#/components/schemas/AssistantToolsCode"
              - $ref: "#/components/schemas/AssistantToolsRetrieval"
              - $ref: "#/components/schemas/AssistantToolsFunction"
            x-oaiExpandable: true
        file_ids:
          description: &assistant_file_param_description |
            A list of [file](/docs/api-reference/files) IDs attached to this assistant. There can be a maximum of 20 files attached to the assistant. Files are ordered by their creation date in ascending order.
          default: []
          type: array
          maxItems: 20
          items:
            type: string
        metadata:
          description: &metadata_description |
            Set of 16 key-value pairs that can be attached to an object. This can be useful for storing additional information about the object in a structured format. Keys can be a maximum of 64 characters long and values can be a maxium of 512 characters long.
          type: object
          x-oaiTypeLabel: map
          nullable: true
      required:
        - id
        - object
        - created_at
        - name
        - description
        - model
        - instructions
        - tools
        - file_ids
        - metadata
      x-oaiMeta:
        name: The assistant object
        beta: true
        example: *create_assistants_example

    CreateAssistantRequest:
      type: object
      additionalProperties: false
      properties:
        model:
          description: *model_description
          anyOf:
            - type: string
        name:
          description: *assistant_name_param_description
          type: string
          nullable: true
          maxLength: 256
        description:
          description: *assistant_description_param_description
          type: string
          nullable: true
          maxLength: 512
        instructions:
          description: *assistant_instructions_param_description
          type: string
          nullable: true
          maxLength: 32768
        tools:
          description: *assistant_tools_param_description
          default: []
          type: array
          maxItems: 128
          items:
            oneOf:
              - $ref: "#/components/schemas/AssistantToolsCode"
              - $ref: "#/components/schemas/AssistantToolsRetrieval"
              - $ref: "#/components/schemas/AssistantToolsFunction"
            x-oaiExpandable: true
        file_ids:
          description: *assistant_file_param_description
          default: []
          maxItems: 20
          type: array
          items:
            type: string
        metadata:
          description: *metadata_description
          type: object
          x-oaiTypeLabel: map
          nullable: true
      required:
        - model

    ModifyAssistantRequest:
      type: object
      additionalProperties: false
      properties:
        model:
          description: *model_description
          anyOf:
            - type: string
        name:
          description: *assistant_name_param_description
          type: string
          nullable: true
          maxLength: 256
        description:
          description: *assistant_description_param_description
          type: string
          nullable: true
          maxLength: 512
        instructions:
          description: *assistant_instructions_param_description
          type: string
          nullable: true
          maxLength: 32768
        tools:
          description: *assistant_tools_param_description
          default: []
          type: array
          maxItems: 128
          items:
            oneOf:
              - $ref: "#/components/schemas/AssistantToolsCode"
              - $ref: "#/components/schemas/AssistantToolsRetrieval"
              - $ref: "#/components/schemas/AssistantToolsFunction"
            x-oaiExpandable: true
        file_ids:
          description: |
            A list of [File](/docs/api-reference/files) IDs attached to this assistant. There can be a maximum of 20 files attached to the assistant. Files are ordered by their creation date in ascending order. If a file was previously attached to the list but does not show up in the list, it will be deleted from the assistant.
          default: []
          type: array
          maxItems: 20
          items:
            type: string
        metadata:
          description: *metadata_description
          type: object
          x-oaiTypeLabel: map
          nullable: true

    DeleteAssistantResponse:
      type: object
      properties:
        id:
          type: string
        deleted:
          type: boolean
        object:
          type: string
          enum: [assistant.deleted]
      required:
        - id
        - object
        - deleted

    ListAssistantsResponse:
      type: object
      properties:
        object:
          type: string
          example: "list"
        data:
          type: array
          items:
            $ref: "#/components/schemas/AssistantObject"
        first_id:
          type: string
          example: "asst_abc123"
        last_id:
          type: string
          example: "asst_abc456"
        has_more:
          type: boolean
          example: false
      required:
        - object
        - data
        - first_id
        - last_id
        - has_more
      x-oaiMeta:
        name: List assistants response object
        group: chat
        example: *list_assistants_example

    AssistantToolsCode:
      type: object
      title: Code interpreter tool
      properties:
        type:
          type: string
          description: "The type of tool being defined: `code_interpreter`"
          enum: ["code_interpreter"]
      required:
        - type

    AssistantToolsRetrieval:
      type: object
      title: Retrieval tool
      properties:
        type:
          type: string
          description: "The type of tool being defined: `retrieval`"
          enum: ["retrieval"]
      required:
        - type

    AssistantToolsFunction:
      type: object
      title: Function tool
      properties:
        type:
          type: string
          description: "The type of tool being defined: `function`"
          enum: ["function"]
        function:
          $ref: "#/components/schemas/FunctionObject"
      required:
        - type
        - function

    RunObject:
      type: object
      title: A run on a thread
      description: Represents an execution run on a [thread](/docs/api-reference/threads).
      properties:
        id:
          description: The identifier, which can be referenced in API endpoints.
          type: string
        object:
          description: The object type, which is always `thread.run`.
          type: string
          enum: ["thread.run"]
        created_at:
          description: The Unix timestamp (in seconds) for when the run was created.
          type: integer
        thread_id:
          description: The ID of the [thread](/docs/api-reference/threads) that was executed on as a part of this run.
          type: string
        assistant_id:
          description: The ID of the [assistant](/docs/api-reference/assistants) used for execution of this run.
          type: string
        status:
          description: The status of the run, which can be either `queued`, `in_progress`, `requires_action`, `cancelling`, `cancelled`, `failed`, `completed`, or `expired`.
          type: string
          enum:
            [
              "queued",
              "in_progress",
              "requires_action",
              "cancelling",
              "cancelled",
              "failed",
              "completed",
              "expired",
            ]
        required_action:
          type: object
          description: Details on the action required to continue the run. Will be `null` if no action is required.
          nullable: true
          properties:
            type:
              description: For now, this is always `submit_tool_outputs`.
              type: string
              enum: ["submit_tool_outputs"]
            submit_tool_outputs:
              type: object
              description: Details on the tool outputs needed for this run to continue.
              properties:
                tool_calls:
                  type: array
                  description: A list of the relevant tool calls.
                  items:
                    $ref: "#/components/schemas/RunToolCallObject"
              required:
                - tool_calls
          required:
            - type
            - submit_tool_outputs
        last_error:
          type: object
          description: The last error associated with this run. Will be `null` if there are no errors.
          nullable: true
          properties:
            code:
              type: string
              description: One of `server_error` or `rate_limit_exceeded`.
              enum: ["server_error", "rate_limit_exceeded"]
            message:
              type: string
              description: A human-readable description of the error.
          required:
            - code
            - message
        expires_at:
          description: The Unix timestamp (in seconds) for when the run will expire.
          type: integer
        started_at:
          description: The Unix timestamp (in seconds) for when the run was started.
          type: integer
          nullable: true
        cancelled_at:
          description: The Unix timestamp (in seconds) for when the run was cancelled.
          type: integer
          nullable: true
        failed_at:
          description: The Unix timestamp (in seconds) for when the run failed.
          type: integer
          nullable: true
        completed_at:
          description: The Unix timestamp (in seconds) for when the run was completed.
          type: integer
          nullable: true
        model:
          description: The model that the [assistant](/docs/api-reference/assistants) used for this run.
          type: string
        instructions:
          description: The instructions that the [assistant](/docs/api-reference/assistants) used for this run.
          type: string
        tools:
          description: The list of tools that the [assistant](/docs/api-reference/assistants) used for this run.
          default: []
          type: array
          maxItems: 20
          items:
            oneOf:
              - $ref: "#/components/schemas/AssistantToolsCode"
              - $ref: "#/components/schemas/AssistantToolsRetrieval"
              - $ref: "#/components/schemas/AssistantToolsFunction"
            x-oaiExpandable: true
        file_ids:
          description: The list of [File](/docs/api-reference/files) IDs the [assistant](/docs/api-reference/assistants) used for this run.
          default: []
          type: array
          items:
            type: string
        metadata:
          description: *metadata_description
          type: object
          x-oaiTypeLabel: map
          nullable: true
        usage:
          $ref: "#/components/schemas/RunCompletionUsage"
      required:
        - id
        - object
        - created_at
        - thread_id
        - assistant_id
        - status
        - required_action
        - last_error
        - expires_at
        - started_at
        - cancelled_at
        - failed_at
        - completed_at
        - model
        - instructions
        - tools
        - file_ids
        - metadata
        - usage
      x-oaiMeta:
        name: The run object
        beta: true
        example: |
          {
            "id": "run_abc123",
            "object": "thread.run",
            "created_at": 1698107661,
            "assistant_id": "asst_abc123",
            "thread_id": "thread_abc123",
            "status": "completed",
            "started_at": 1699073476,
            "expires_at": null,
            "cancelled_at": null,
            "failed_at": null,
            "completed_at": 1699073498,
            "last_error": null,
            "model": "gpt-4",
            "instructions": null,
            "tools": [{"type": "retrieval"}, {"type": "code_interpreter"}],
            "file_ids": [],
            "metadata": {},
            "usage": {
              "prompt_tokens": 123,
              "completion_tokens": 456,
              "total_tokens": 579
            }
          }
    CreateRunRequest:
      type: object
      additionalProperties: false
      properties:
        assistant_id:
          description: The ID of the [assistant](/docs/api-reference/assistants) to use to execute this run.
          type: string
        model:
          description: The ID of the [Model](/docs/api-reference/models) to be used to execute this run. If a value is provided here, it will override the model associated with the assistant. If not, the model associated with the assistant will be used.
          type: string
          nullable: true
        instructions:
          description: Overrides the [instructions](/docs/api-reference/assistants/createAssistant) of the assistant. This is useful for modifying the behavior on a per-run basis.
          type: string
          nullable: true
        additional_instructions:
          description: Appends additional instructions at the end of the instructions for the run. This is useful for modifying the behavior on a per-run basis without overriding other instructions.
          type: string
          nullable: true
        tools:
          description: Override the tools the assistant can use for this run. This is useful for modifying the behavior on a per-run basis.
          nullable: true
          type: array
          maxItems: 20
          items:
            oneOf:
              - $ref: "#/components/schemas/AssistantToolsCode"
              - $ref: "#/components/schemas/AssistantToolsRetrieval"
              - $ref: "#/components/schemas/AssistantToolsFunction"
            x-oaiExpandable: true
        metadata:
          description: *metadata_description
          type: object
          x-oaiTypeLabel: map
          nullable: true
      required:
        - assistant_id
    ListRunsResponse:
      type: object
      properties:
        object:
          type: string
          example: "list"
        data:
          type: array
          items:
            $ref: "#/components/schemas/RunObject"
        first_id:
          type: string
          example: "run_abc123"
        last_id:
          type: string
          example: "run_abc456"
        has_more:
          type: boolean
          example: false
      required:
        - object
        - data
        - first_id
        - last_id
        - has_more
    ModifyRunRequest:
      type: object
      additionalProperties: false
      properties:
        metadata:
          description: *metadata_description
          type: object
          x-oaiTypeLabel: map
          nullable: true
    SubmitToolOutputsRunRequest:
      type: object
      additionalProperties: false
      properties:
        tool_outputs:
          description: A list of tools for which the outputs are being submitted.
          type: array
          items:
            type: object
            properties:
              tool_call_id:
                type: string
                description: The ID of the tool call in the `required_action` object within the run object the output is being submitted for.
              output:
                type: string
                description: The output of the tool call to be submitted to continue the run.
      required:
        - tool_outputs

    RunToolCallObject:
      type: object
      description: Tool call objects
      properties:
        id:
          type: string
          description: The ID of the tool call. This ID must be referenced when you submit the tool outputs in using the [Submit tool outputs to run](/docs/api-reference/runs/submitToolOutputs) endpoint.
        type:
          type: string
          description: The type of tool call the output is required for. For now, this is always `function`.
          enum: ["function"]
        function:
          type: object
          description: The function definition.
          properties:
            name:
              type: string
              description: The name of the function.
            arguments:
              type: string
              description: The arguments that the model expects you to pass to the function.
          required:
            - name
            - arguments
      required:
        - id
        - type
        - function

    CreateThreadAndRunRequest:
      type: object
      additionalProperties: false
      properties:
        assistant_id:
          description: The ID of the [assistant](/docs/api-reference/assistants) to use to execute this run.
          type: string
        thread:
          $ref: "#/components/schemas/CreateThreadRequest"
          description: If no thread is provided, an empty thread will be created.
        model:
          description: The ID of the [Model](/docs/api-reference/models) to be used to execute this run. If a value is provided here, it will override the model associated with the assistant. If not, the model associated with the assistant will be used.
          type: string
          nullable: true
        instructions:
          description: Override the default system message of the assistant. This is useful for modifying the behavior on a per-run basis.
          type: string
          nullable: true
        tools:
          description: Override the tools the assistant can use for this run. This is useful for modifying the behavior on a per-run basis.
          nullable: true
          type: array
          maxItems: 20
          items:
            oneOf:
              - $ref: "#/components/schemas/AssistantToolsCode"
              - $ref: "#/components/schemas/AssistantToolsRetrieval"
              - $ref: "#/components/schemas/AssistantToolsFunction"
        metadata:
          description: *metadata_description
          type: object
          x-oaiTypeLabel: map
          nullable: true
      required:
        - assistant_id

    ThreadObject:
      type: object
      title: Thread
      description: Represents a thread that contains [messages](/docs/api-reference/messages).
      properties:
        id:
          description: The identifier, which can be referenced in API endpoints.
          type: string
        object:
          description: The object type, which is always `thread`.
          type: string
          enum: ["thread"]
        created_at:
          description: The Unix timestamp (in seconds) for when the thread was created.
          type: integer
        metadata:
          description: *metadata_description
          type: object
          x-oaiTypeLabel: map
          nullable: true
      required:
        - id
        - object
        - created_at
        - metadata
      x-oaiMeta:
        name: The thread object
        beta: true
        example: |
          {
            "id": "thread_abc123",
            "object": "thread",
            "created_at": 1698107661,
            "metadata": {}
          }

    CreateThreadRequest:
      type: object
      additionalProperties: false
      properties:
        messages:
          description: A list of [messages](/docs/api-reference/messages) to start the thread with.
          type: array
          items:
            $ref: "#/components/schemas/CreateMessageRequest"
        metadata:
          description: *metadata_description
          type: object
          x-oaiTypeLabel: map
          nullable: true

    ModifyThreadRequest:
      type: object
      additionalProperties: false
      properties:
        metadata:
          description: *metadata_description
          type: object
          x-oaiTypeLabel: map
          nullable: true

    DeleteThreadResponse:
      type: object
      properties:
        id:
          type: string
        deleted:
          type: boolean
        object:
          type: string
          enum: [thread.deleted]
      required:
        - id
        - object
        - deleted

    ListThreadsResponse:
      properties:
        object:
          type: string
          example: "list"
        data:
          type: array
          items:
            $ref: "#/components/schemas/ThreadObject"
        first_id:
          type: string
          example: "asst_abc123"
        last_id:
          type: string
          example: "asst_abc456"
        has_more:
          type: boolean
          example: false
      required:
        - object
        - data
        - first_id
        - last_id
        - has_more

    MessageObject:
      type: object
      title: The message object
      description: Represents a message within a [thread](/docs/api-reference/threads).
      properties:
        id:
          description: The identifier, which can be referenced in API endpoints.
          type: string
        object:
          description: The object type, which is always `thread.message`.
          type: string
          enum: ["thread.message"]
        created_at:
          description: The Unix timestamp (in seconds) for when the message was created.
          type: integer
        thread_id:
          description: The [thread](/docs/api-reference/threads) ID that this message belongs to.
          type: string
        role:
          description: The entity that produced the message. One of `user` or `assistant`.
          type: string
          enum: ["user", "assistant"]
        content:
          description: The content of the message in array of text and/or images.
          type: array
          items:
            oneOf:
              - $ref: "#/components/schemas/MessageContentImageFileObject"
              - $ref: "#/components/schemas/MessageContentTextObject"
            x-oaiExpandable: true
        assistant_id:
          description: If applicable, the ID of the [assistant](/docs/api-reference/assistants) that authored this message.
          type: string
          nullable: true
        run_id:
          description: If applicable, the ID of the [run](/docs/api-reference/runs) associated with the authoring of this message.
          type: string
          nullable: true
        file_ids:
          description: A list of [file](/docs/api-reference/files) IDs that the assistant should use. Useful for tools like retrieval and code_interpreter that can access files. A maximum of 10 files can be attached to a message.
          default: []
          maxItems: 10
          type: array
          items:
            type: string
        metadata:
          description: *metadata_description
          type: object
          x-oaiTypeLabel: map
          nullable: true
      required:
        - id
        - object
        - created_at
        - thread_id
        - role
        - content
        - assistant_id
        - run_id
        - file_ids
        - metadata
      x-oaiMeta:
        name: The message object
        beta: true
        example: |
          {
            "id": "msg_abc123",
            "object": "thread.message",
            "created_at": 1698983503,
            "thread_id": "thread_abc123",
            "role": "assistant",
            "content": [
              {
                "type": "text",
                "text": {
                  "value": "Hi! How can I help you today?",
                  "annotations": []
                }
              }
            ],
            "file_ids": [],
            "assistant_id": "asst_abc123",
            "run_id": "run_abc123",
            "metadata": {}
          }

    CreateMessageRequest:
      type: object
      additionalProperties: false
      required:
        - role
        - content
      properties:
        role:
          type: string
          enum: ["user"]
          description: The role of the entity that is creating the message. Currently only `user` is supported.
        content:
          type: string
          minLength: 1
          maxLength: 32768
          description: The content of the message.
        file_ids:
          description: A list of [File](/docs/api-reference/files) IDs that the message should use. There can be a maximum of 10 files attached to a message. Useful for tools like `retrieval` and `code_interpreter` that can access and use files.
          default: []
          type: array
          minItems: 1
          maxItems: 10
          items:
            type: string
        metadata:
          description: *metadata_description
          type: object
          x-oaiTypeLabel: map
          nullable: true

    ModifyMessageRequest:
      type: object
      additionalProperties: false
      properties:
        metadata:
          description: *metadata_description
          type: object
          x-oaiTypeLabel: map
          nullable: true

    DeleteMessageResponse:
      type: object
      properties:
        id:
          type: string
        deleted:
          type: boolean
        object:
          type: string
          enum: [thread.message.deleted]
      required:
        - id
        - object
        - deleted

    ListMessagesResponse:
      properties:
        object:
          type: string
          example: "list"
        data:
          type: array
          items:
            $ref: "#/components/schemas/MessageObject"
        first_id:
          type: string
          example: "msg_abc123"
        last_id:
          type: string
          example: "msg_abc123"
        has_more:
          type: boolean
          example: false
      required:
        - object
        - data
        - first_id
        - last_id
        - has_more

    MessageContentImageFileObject:
      title: Image file
      type: object
      description: References an image [File](/docs/api-reference/files) in the content of a message.
      properties:
        type:
          description: Always `image_file`.
          type: string
          enum: ["image_file"]
        image_file:
          type: object
          properties:
            file_id:
              description: The [File](/docs/api-reference/files) ID of the image in the message content.
              type: string
          required:
            - file_id
      required:
        - type
        - image_file

    MessageContentTextObject:
      title: Text
      type: object
      description: The text content that is part of a message.
      properties:
        type:
          description: Always `text`.
          type: string
          enum: ["text"]
        text:
          type: object
          properties:
            value:
              description: The data that makes up the text.
              type: string
            annotations:
              type: array
              items:
                oneOf:
                  - $ref: "#/components/schemas/MessageContentTextAnnotationsFileCitationObject"
                  - $ref: "#/components/schemas/MessageContentTextAnnotationsFilePathObject"
                x-oaiExpandable: true
          required:
            - value
            - annotations
      required:
        - type
        - text

    MessageContentTextAnnotationsFileCitationObject:
      title: File citation
      type: object
      description: A citation within the message that points to a specific quote from a specific File associated with the assistant or the message. Generated when the assistant uses the "retrieval" tool to search files.
      properties:
        type:
          description: Always `file_citation`.
          type: string
          enum: ["file_citation"]
        text:
          description: The text in the message content that needs to be replaced.
          type: string
        file_citation:
          type: object
          properties:
            file_id:
              description: The ID of the specific File the citation is from.
              type: string
            quote:
              description: The specific quote in the file.
              type: string
          required:
            - file_id
            - quote
        start_index:
          type: integer
          minimum: 0
        end_index:
          type: integer
          minimum: 0
      required:
        - type
        - text
        - file_citation
        - start_index
        - end_index

    MessageContentTextAnnotationsFilePathObject:
      title: File path
      type: object
      description: A URL for the file that's generated when the assistant used the `code_interpreter` tool to generate a file.
      properties:
        type:
          description: Always `file_path`.
          type: string
          enum: ["file_path"]
        text:
          description: The text in the message content that needs to be replaced.
          type: string
        file_path:
          type: object
          properties:
            file_id:
              description: The ID of the file that was generated.
              type: string
          required:
            - file_id
        start_index:
          type: integer
          minimum: 0
        end_index:
          type: integer
          minimum: 0
      required:
        - type
        - text
        - file_path
        - start_index
        - end_index

    RunStepObject:
      type: object
      title: Run steps
      description: |
        Represents a step in execution of a run.
      properties:
        id:
          description: The identifier of the run step, which can be referenced in API endpoints.
          type: string
        object:
          description: The object type, which is always `thread.run.step`.
          type: string
          enum: ["thread.run.step"]
        created_at:
          description: The Unix timestamp (in seconds) for when the run step was created.
          type: integer
        assistant_id:
          description: The ID of the [assistant](/docs/api-reference/assistants) associated with the run step.
          type: string
        thread_id:
          description: The ID of the [thread](/docs/api-reference/threads) that was run.
          type: string
        run_id:
          description: The ID of the [run](/docs/api-reference/runs) that this run step is a part of.
          type: string
        type:
          description: The type of run step, which can be either `message_creation` or `tool_calls`.
          type: string
          enum: ["message_creation", "tool_calls"]
        status:
          description: The status of the run step, which can be either `in_progress`, `cancelled`, `failed`, `completed`, or `expired`.
          type: string
          enum: ["in_progress", "cancelled", "failed", "completed", "expired"]
        step_details:
          type: object
          description: The details of the run step.
          oneOf:
            - $ref: "#/components/schemas/RunStepDetailsMessageCreationObject"
            - $ref: "#/components/schemas/RunStepDetailsToolCallsObject"
          x-oaiExpandable: true
        last_error:
          type: object
          description: The last error associated with this run step. Will be `null` if there are no errors.
          nullable: true
          properties:
            code:
              type: string
              description: One of `server_error` or `rate_limit_exceeded`.
              enum: ["server_error", "rate_limit_exceeded"]
            message:
              type: string
              description: A human-readable description of the error.
          required:
            - code
            - message
        expired_at:
          description: The Unix timestamp (in seconds) for when the run step expired. A step is considered expired if the parent run is expired.
          type: integer
          nullable: true
        cancelled_at:
          description: The Unix timestamp (in seconds) for when the run step was cancelled.
          type: integer
          nullable: true
        failed_at:
          description: The Unix timestamp (in seconds) for when the run step failed.
          type: integer
          nullable: true
        completed_at:
          description: The Unix timestamp (in seconds) for when the run step completed.
          type: integer
          nullable: true
        metadata:
          description: *metadata_description
          type: object
          x-oaiTypeLabel: map
          nullable: true
        usage:
          $ref: "#/components/schemas/RunStepCompletionUsage"
      required:
        - id
        - object
        - created_at
        - assistant_id
        - thread_id
        - run_id
        - type
        - status
        - step_details
        - last_error
        - expired_at
        - cancelled_at
        - failed_at
        - completed_at
        - metadata
        - usage
      x-oaiMeta:
        name: The run step object
        beta: true
        example: *run_step_object_example

    ListRunStepsResponse:
      properties:
        object:
          type: string
          example: "list"
        data:
          type: array
          items:
            $ref: "#/components/schemas/RunStepObject"
        first_id:
          type: string
          example: "step_abc123"
        last_id:
          type: string
          example: "step_abc456"
        has_more:
          type: boolean
          example: false
      required:
        - object
        - data
        - first_id
        - last_id
        - has_more

    RunStepDetailsMessageCreationObject:
      title: Message creation
      type: object
      description: Details of the message creation by the run step.
      properties:
        type:
          description: Always `message_creation`.
          type: string
          enum: ["message_creation"]
        message_creation:
          type: object
          properties:
            message_id:
              type: string
              description: The ID of the message that was created by this run step.
          required:
            - message_id
      required:
        - type
        - message_creation

    RunStepDetailsToolCallsObject:
      title: Tool calls
      type: object
      description: Details of the tool call.
      properties:
        type:
          description: Always `tool_calls`.
          type: string
          enum: ["tool_calls"]
        tool_calls:
          type: array
          description: |
            An array of tool calls the run step was involved in. These can be associated with one of three types of tools: `code_interpreter`, `retrieval`, or `function`.
          items:
            oneOf:
              - $ref: "#/components/schemas/RunStepDetailsToolCallsCodeObject"
              - $ref: "#/components/schemas/RunStepDetailsToolCallsRetrievalObject"
              - $ref: "#/components/schemas/RunStepDetailsToolCallsFunctionObject"
            x-oaiExpandable: true
      required:
        - type
        - tool_calls

    RunStepDetailsToolCallsCodeObject:
      title: Code interpreter tool call
      type: object
      description: Details of the Code Interpreter tool call the run step was involved in.
      properties:
        id:
          type: string
          description: The ID of the tool call.
        type:
          type: string
          description: The type of tool call. This is always going to be `code_interpreter` for this type of tool call.
          enum: ["code_interpreter"]
        code_interpreter:
          type: object
          description: The Code Interpreter tool call definition.
          required:
            - input
            - outputs
          properties:
            input:
              type: string
              description: The input to the Code Interpreter tool call.
            outputs:
              type: array
              description: The outputs from the Code Interpreter tool call. Code Interpreter can output one or more items, including text (`logs`) or images (`image`). Each of these are represented by a different object type.
              items:
                type: object
                oneOf:
                  - $ref: "#/components/schemas/RunStepDetailsToolCallsCodeOutputLogsObject"
                  - $ref: "#/components/schemas/RunStepDetailsToolCallsCodeOutputImageObject"
                x-oaiExpandable: true
      required:
        - id
        - type
        - code_interpreter

    RunStepDetailsToolCallsCodeOutputLogsObject:
      title: Code interpreter log output
      type: object
      description: Text output from the Code Interpreter tool call as part of a run step.
      properties:
        type:
          description: Always `logs`.
          type: string
          enum: ["logs"]
        logs:
          type: string
          description: The text output from the Code Interpreter tool call.
      required:
        - type
        - logs

    RunStepDetailsToolCallsCodeOutputImageObject:
      title: Code interpreter image output
      type: object
      properties:
        type:
          description: Always `image`.
          type: string
          enum: ["image"]
        image:
          type: object
          properties:
            file_id:
              description: The [file](/docs/api-reference/files) ID of the image.
              type: string
          required:
            - file_id
      required:
        - type
        - image

    RunStepDetailsToolCallsRetrievalObject:
      title: Retrieval tool call
      type: object
      properties:
        id:
          type: string
          description: The ID of the tool call object.
        type:
          type: string
          description: The type of tool call. This is always going to be `retrieval` for this type of tool call.
          enum: ["retrieval"]
        retrieval:
          type: object
          description: For now, this is always going to be an empty object.
          x-oaiTypeLabel: map
      required:
        - id
        - type
        - retrieval

    RunStepDetailsToolCallsFunctionObject:
      type: object
      title: Function tool call
      properties:
        id:
          type: string
          description: The ID of the tool call object.
        type:
          type: string
          description: The type of tool call. This is always going to be `function` for this type of tool call.
          enum: ["function"]
        function:
          type: object
          description: The definition of the function that was called.
          properties:
            name:
              type: string
              description: The name of the function.
            arguments:
              type: string
              description: The arguments passed to the function.
            output:
              type: string
              description: The output of the function. This will be `null` if the outputs have not been [submitted](/docs/api-reference/runs/submitToolOutputs) yet.
              nullable: true
          required:
            - name
            - arguments
            - output
      required:
        - id
        - type
        - function

    AssistantFileObject:
      type: object
      title: Assistant files
      description: A list of [Files](/docs/api-reference/files) attached to an `assistant`.
      properties:
        id:
          description: The identifier, which can be referenced in API endpoints.
          type: string
        object:
          description: The object type, which is always `assistant.file`.
          type: string
          enum: [assistant.file]
        created_at:
          description: The Unix timestamp (in seconds) for when the assistant file was created.
          type: integer
        assistant_id:
          description: The assistant ID that the file is attached to.
          type: string
      required:
        - id
        - object
        - created_at
        - assistant_id
      x-oaiMeta:
        name: The assistant file object
        beta: true
        example: |
          {
            "id": "file-abc123",
            "object": "assistant.file",
            "created_at": 1699055364,
            "assistant_id": "asst_abc123"
          }

    CreateAssistantFileRequest:
      type: object
      additionalProperties: false
      properties:
        file_id:
          description: A [File](/docs/api-reference/files) ID (with `purpose="assistants"`) that the assistant should use. Useful for tools like `retrieval` and `code_interpreter` that can access files.
          type: string
      required:
        - file_id

    DeleteAssistantFileResponse:
      type: object
      description: Deletes the association between the assistant and the file, but does not delete the [File](/docs/api-reference/files) object itself.
      properties:
        id:
          type: string
        deleted:
          type: boolean
        object:
          type: string
          enum: [assistant.file.deleted]
      required:
        - id
        - object
        - deleted
    ListAssistantFilesResponse:
      properties:
        object:
          type: string
          example: "list"
        data:
          type: array
          items:
            $ref: "#/components/schemas/AssistantFileObject"
        first_id:
          type: string
          example: "file-abc123"
        last_id:
          type: string
          example: "file-abc456"
        has_more:
          type: boolean
          example: false
      required:
        - object
        - data
        - items
        - first_id
        - last_id
        - has_more

    MessageFileObject:
      type: object
      title: Message files
      description: A list of files attached to a `message`.
      properties:
        id:
          description: The identifier, which can be referenced in API endpoints.
          type: string
        object:
          description: The object type, which is always `thread.message.file`.
          type: string
          enum: ["thread.message.file"]
        created_at:
          description: The Unix timestamp (in seconds) for when the message file was created.
          type: integer
        message_id:
          description: The ID of the [message](/docs/api-reference/messages) that the [File](/docs/api-reference/files) is attached to.
          type: string
      required:
        - id
        - object
        - created_at
        - message_id
      x-oaiMeta:
        name: The message file object
        beta: true
        example: |
          {
            "id": "file-abc123",
            "object": "thread.message.file",
            "created_at": 1698107661,
            "message_id": "message_QLoItBbqwyAJEzlTy4y9kOMM",
            "file_id": "file-abc123"
          }

    ListMessageFilesResponse:
      properties:
        object:
          type: string
          example: "list"
        data:
          type: array
          items:
            $ref: "#/components/schemas/MessageFileObject"
        first_id:
          type: string
          example: "file-abc123"
        last_id:
          type: string
          example: "file-abc456"
        has_more:
          type: boolean
          example: false
      required:
        - object
        - data
        - items
        - first_id
        - last_id
        - has_more

security:
  - ApiKeyAuth: []
x-oaiMeta:
  groups:
    # > General Notes
    # The `groups` section is used to generate the API reference pages and navigation, in the same
    # order listed below. Additionally, each `group` can have a list of `sections`, each of which
    # will become a navigation subroute and subsection under the group. Each section has:
    #  - `type`: Currently, either an `endpoint` or `object`, depending on how the section needs to
    #            be rendered
    #  - `key`: The reference key that can be used to lookup the section definition
    #  - `path`: The path (url) of the section, which is used to generate the navigation link.
    #
    # > The `object` sections maps to a schema component and the following fields are read for rendering
    # - `x-oaiMeta.name`: The name of the object, which will become the section title
    # - `x-oaiMeta.example`: The example object, which will be used to generate the example sample (always JSON)
    # - `description`: The description of the object, which will be used to generate the section description
    #
    # > The `endpoint` section maps to an operation path and the following fields are read for rendering:
    # - `x-oaiMeta.name`: The name of the endpoint, which will become the section title
    # - `x-oaiMeta.examples`: The endpoint examples, which can be an object (meaning a single variation, most
    #                         endpoints, or an array of objects, meaning multiple variations, e.g. the
    #                         chat completion and completion endpoints, with streamed and non-streamed examples.
    # - `x-oaiMeta.returns`: text describing what the endpoint returns.
    # - `summary`: The summary of the endpoint, which will be used to generate the section description
    - id: audio
      title: Audio
      description: |
        Learn how to turn audio into text or text into audio.

        Related guide: [Speech to text](/docs/guides/speech-to-text)
      sections:
        - type: endpoint
          key: createSpeech
          path: createSpeech
        - type: endpoint
          key: createTranscription
          path: createTranscription
        - type: endpoint
          key: createTranslation
          path: createTranslation
    - id: chat
      title: Chat
      description: |
        Given a list of messages comprising a conversation, the model will return a response.

        Related guide: [Chat Completions](/docs/guides/text-generation)
      sections:
        - type: endpoint
          key: createChatCompletion
          path: create
        - type: object
          key: CreateChatCompletionResponse
          path: object
        - type: object
          key: CreateChatCompletionStreamResponse
          path: streaming
<<<<<<< HEAD
        - type: endpoint
          key: createChatCompletion
          path: create
=======
>>>>>>> f70ed12e
    - id: embeddings
      title: Embeddings
      description: |
        Get a vector representation of a given input that can be easily consumed by machine learning models and algorithms.

        Related guide: [Embeddings](/docs/guides/embeddings)
      sections:
        - type: endpoint
          key: createEmbedding
          path: create
        - type: object
          key: Embedding
          path: object
    - id: fine-tuning
      title: Fine-tuning
      description: |
        Manage fine-tuning jobs to tailor a model to your specific training data.

        Related guide: [Fine-tune models](/docs/guides/fine-tuning)
      sections:
        - type: endpoint
          key: createFineTuningJob
          path: create
        - type: endpoint
          key: listPaginatedFineTuningJobs
          path: list
        - type: endpoint
          key: listFineTuningEvents
          path: list-events
        - type: endpoint
          key: retrieveFineTuningJob
          path: retrieve
        - type: endpoint
          key: cancelFineTuningJob
          path: cancel
        - type: object
          key: FineTuningJob
          path: object
        - type: object
          key: FineTuningJobEvent
          path: event-object
    - id: files
      title: Files
      description: |
        Files are used to upload documents that can be used with features like [Assistants](/docs/api-reference/assistants) and [Fine-tuning](/docs/api-reference/fine-tuning).
      sections:
        - type: endpoint
          key: createFile
          path: create
        - type: endpoint
          key: listFiles
          path: list
        - type: endpoint
          key: retrieveFile
          path: retrieve
        - type: endpoint
          key: deleteFile
          path: delete
        - type: endpoint
          key: downloadFile
          path: retrieve-contents
        - type: object
          key: OpenAIFile
          path: object
    - id: images
      title: Images
      description: |
        Given a prompt and/or an input image, the model will generate a new image.

        Related guide: [Image generation](/docs/guides/images)
      sections:
        - type: endpoint
          key: createImage
          path: create
        - type: endpoint
          key: createImageEdit
          path: createEdit
        - type: endpoint
          key: createImageVariation
          path: createVariation
        - type: object
          key: Image
          path: object
    - id: models
      title: Models
      description: |
        List and describe the various models available in the API. You can refer to the [Models](/docs/models) documentation to understand what models are available and the differences between them.
      sections:
        - type: endpoint
          key: listModels
          path: list
        - type: endpoint
          key: retrieveModel
          path: retrieve
        - type: endpoint
          key: deleteModel
          path: delete
        - type: object
          key: Model
          path: object
    - id: moderations
      title: Moderations
      description: |
        Given a input text, outputs if the model classifies it as violating OpenAI's content policy.

        Related guide: [Moderations](/docs/guides/moderation)
      sections:
        - type: endpoint
          key: createModeration
          path: create
        - type: object
          key: CreateModerationResponse
          path: object
    - id: assistants
      title: Assistants
      beta: true
      description: |
        Build assistants that can call models and use tools to perform tasks.

        [Get started with the Assistants API](/docs/assistants)
      sections:
        - type: endpoint
          key: createAssistant
          path: createAssistant
        - type: endpoint
          key: createAssistantFile
          path: createAssistantFile
        - type: endpoint
          key: listAssistants
          path: listAssistants
        - type: endpoint
          key: listAssistantFiles
          path: listAssistantFiles
        - type: endpoint
          key: getAssistant
          path: getAssistant
        - type: endpoint
          key: getAssistantFile
          path: getAssistantFile
        - type: endpoint
          key: modifyAssistant
          path: modifyAssistant
        - type: endpoint
          key: deleteAssistant
          path: deleteAssistant
        - type: endpoint
          key: deleteAssistantFile
          path: deleteAssistantFile
        - type: object
          key: AssistantObject
          path: object
        - type: object
          key: AssistantFileObject
          path: file-object
    - id: threads
      title: Threads
      beta: true
      description: |
        Create threads that assistants can interact with.

        Related guide: [Assistants](/docs/assistants/overview)
      sections:
        - type: endpoint
          key: createThread
          path: createThread
        - type: endpoint
          key: getThread
          path: getThread
        - type: endpoint
          key: modifyThread
          path: modifyThread
        - type: endpoint
          key: deleteThread
          path: deleteThread
        - type: object
          key: ThreadObject
          path: object
    - id: messages
      title: Messages
      beta: true
      description: |
        Create messages within threads

        Related guide: [Assistants](/docs/assistants/overview)
      sections:
        - type: endpoint
          key: createMessage
          path: createMessage
        - type: endpoint
          key: listMessages
          path: listMessages
        - type: endpoint
          key: listMessageFiles
          path: listMessageFiles
        - type: endpoint
          key: getMessage
          path: getMessage
        - type: endpoint
          key: getMessageFile
          path: getMessageFile
        - type: endpoint
          key: modifyMessage
          path: modifyMessage
        - type: object
          key: MessageObject
          path: object
        - type: object
          key: MessageFileObject
          path: file-object
    - id: runs
      title: Runs
      beta: true
      description: |
        Represents an execution run on a thread.

        Related guide: [Assistants](/docs/assistants/overview)
      sections:
        - type: endpoint
          key: createRun
          path: createRun
        - type: endpoint
          key: createThreadAndRun
          path: createThreadAndRun
        - type: endpoint
          key: listRuns
          path: listRuns
        - type: endpoint
          key: listRunSteps
          path: listRunSteps
        - type: endpoint
          key: getRun
          path: getRun
        - type: endpoint
          key: getRunStep
          path: getRunStep
        - type: endpoint
          key: modifyRun
          path: modifyRun
        - type: endpoint
          key: submitToolOuputsToRun
          path: submitToolOutputs
        - type: endpoint
          key: cancelRun
          path: cancelRun
        - type: object
          key: RunObject
          path: object
        - type: object
          key: RunStepObject
          path: step-object
<<<<<<< HEAD
        - type: endpoint
          key: getRunStep
          path: getRunStep
        - type: endpoint
          key: listRunSteps
          path: listRunSteps
    - id: completions
      title: Completions
      legacy: true
      description: |
        Given a prompt, the model will return one or more predicted completions along with the probabilities of alternative tokens at each position. Most developer should use our [Chat Completions API](/docs/guides/text-generation/text-generation-models) to leverage our best and newest models. Most models that support the legacy Completions endpoint [will be shut off on January 4th, 2024](/docs/deprecations/2023-07-06-gpt-and-embeddings).
      sections:
        - type: object
          key: CreateCompletionResponse
          path: object
        - type: endpoint
          key: createCompletion
          path: create
    - id: edits
      title: Edits
      deprecated: true
      description: |
        Given a prompt and an instruction, the model will return an edited version of the prompt. The Edits endpoint is deprecated will be [shut off on January 4th, 2024](/docs/deprecations/edit-models-endpoint).
      sections:
        - type: object
          key: CreateEditResponse
          path: object
        - type: endpoint
          key: createEdit
          path: create
    - id: fine-tunes
      title: Fine-tunes
      deprecated: true
      description: |
        Manage fine-tuning jobs to tailor a model to your specific training data. The [updated Fine-tuning endpoint](/docs/guides/fine-tuning) offers more capabilites and newer models.

        The Fine-tunes endpoint will be [shut off on January 4th, 2024](/docs/deprecations/2023-08-22-fine-tunes-endpoint).
=======
    - id: completions
      title: Completions
      legacy: true
      description: |
        Given a prompt, the model will return one or more predicted completions along with the probabilities of alternative tokens at each position. Most developer should use our [Chat Completions API](/docs/guides/text-generation/text-generation-models) to leverage our best and newest models. Most models that support the legacy Completions endpoint [will be shut off on January 4th, 2024](/docs/deprecations/2023-07-06-gpt-and-embeddings).
>>>>>>> f70ed12e
      sections:
        - type: endpoint
          key: createCompletion
          path: create
<<<<<<< HEAD
        - type: endpoint
          key: listFineTunes
          path: list
        - type: endpoint
          key: retrieveFineTune
          path: retrieve
        - type: endpoint
          key: cancelFineTune
          path: cancel
        - type: object
          key: FineTuneEvent
          path: event-object
        - type: endpoint
          key: listFineTuneEvents
          path: list-events
=======
        - type: object
          key: CreateCompletionResponse
          path: object
>>>>>>> f70ed12e
<|MERGE_RESOLUTION|>--- conflicted
+++ resolved
@@ -442,8 +442,6 @@
                   "prompt_tokens": 82,
                   "completion_tokens": 17,
                   "total_tokens": 99
-<<<<<<< HEAD
-=======
                 }
               }
           - title: Logprobs
@@ -492,7 +490,6 @@
                   });
 
                   console.log(completion.choices[0]);
->>>>>>> f70ed12e
                 }
 
                 main();
@@ -1872,11 +1869,7 @@
       x-oaiMeta:
         name: Retrieve fine-tuning job
         group: fine-tuning
-<<<<<<< HEAD
-        returns: The [fine-tuning](/docs/api-reference/fine-tunes/object) object with the given ID.
-=======
         returns: The [fine-tuning](/docs/api-reference/fine-tuning/object) object with the given ID.
->>>>>>> f70ed12e
         examples:
           request:
             curl: |
@@ -2090,464 +2083,6 @@
               schema:
                 $ref: "#/components/schemas/ListModelsResponse"
       x-oaiMeta:
-<<<<<<< HEAD
-        name: Create fine-tune
-        group: fine-tunes
-        returns: A [fine-tune](/docs/api-reference/fine-tunes/object) object.
-=======
-        name: List models
-        group: models
-        returns: A list of [model](/docs/api-reference/models/object) objects.
->>>>>>> f70ed12e
-        examples:
-          request:
-            curl: |
-              curl https://api.openai.com/v1/models \
-                -H "Authorization: Bearer $OPENAI_API_KEY"
-            python: |
-              from openai import OpenAI
-              client = OpenAI()
-
-<<<<<<< HEAD
-              fine_tune = client.fine_tunes.create(
-                training_file="file-abc123",
-                model="davinci"
-              }
-              print(fine_tune)
-            node.js: |
-=======
-              client.models.list()
-            node.js: |-
->>>>>>> f70ed12e
-              import OpenAI from "openai";
-
-              const openai = new OpenAI();
-
-              async function main() {
-                const list = await openai.models.list();
-
-                for await (const model of list) {
-                  console.log(model);
-                }
-              }
-              main();
-          response: |
-            {
-<<<<<<< HEAD
-              "id": "ft-AF1WoRqd3aJAHsqc9NY7iL8F",
-              "object": "fine-tune",
-              "model": "curie",
-              "created_at": 1614807352,
-              "events": [
-                {
-                  "object": "fine-tune-event",
-                  "created_at": 1614807352,
-                  "level": "info",
-                  "message": "Job enqueued. Waiting for jobs ahead to complete. Queue number: 0."
-                }
-              ],
-              "fine_tuned_model": null,
-              "hyperparams": {
-                "batch_size": 4,
-                "learning_rate_multiplier": 0.1,
-                "n_epochs": 4,
-                "prompt_loss_weight": 0.1,
-              },
-              "organization_id": "org-123",
-              "result_files": [],
-              "status": "pending",
-              "validation_files": [],
-              "training_files": [
-                {
-                  "id": "file-abc123",
-                  "object": "file",
-                  "bytes": 1547276,
-                  "created_at": 1610062281,
-                  "filename": "my-data-train.jsonl",
-                  "purpose": "fine-tune-results"
-                }
-              ],
-              "updated_at": 1614807352,
-            }
-    get:
-      operationId: listFineTunes
-      deprecated: true
-      tags:
-        - Fine-tunes
-      summary: |
-        List your organization's fine-tuning jobs
-      responses:
-        "200":
-          description: OK
-          content:
-            application/json:
-              schema:
-                $ref: "#/components/schemas/ListFineTunesResponse"
-      x-oaiMeta:
-        name: List fine-tunes
-        group: fine-tunes
-        returns: A list of [fine-tune](/docs/api-reference/fine-tunes/object) objects.
-        examples:
-          request:
-            curl: |
-              curl https://api.openai.com/v1/fine-tunes \
-                -H "Authorization: Bearer $OPENAI_API_KEY"
-            python: |
-              from openai import OpenAI
-              client = OpenAI()
-
-              models = client.fine_tunes.list()
-              print(models)
-            node.js: |-
-              import OpenAI from "openai";
-
-              const openai = new OpenAI();
-
-              async function main() {
-                const list = await openai.fineTunes.list();
-
-                for await (const fineTune of list) {
-                  console.log(fineTune);
-                }
-              }
-
-              main();
-          response: |
-            {
-              "object": "list",
-              "data": [
-                {
-                  "id": "ft-AF1WoRqd3aJAHsqc9NY7iL8F",
-                  "object": "fine-tune",
-                  "model": "curie",
-                  "created_at": 1614807352,
-                  "fine_tuned_model": null,
-                  "hyperparams": { ... },
-                  "organization_id": "org-123",
-                  "result_files": [],
-                  "status": "pending",
-                  "validation_files": [],
-                  "training_files": [ { ... } ],
-                  "updated_at": 1614807352,
-                },
-                { ... },
-                { ... }
-              ]
-            }
-  /fine-tunes/{fine_tune_id}:
-    get:
-      operationId: retrieveFineTune
-      deprecated: true
-      tags:
-        - Fine-tunes
-      summary: |
-        Gets info about the fine-tune job.
-
-        [Learn more about fine-tuning](/docs/guides/legacy-fine-tuning)
-      parameters:
-        - in: path
-          name: fine_tune_id
-          required: true
-          schema:
-            type: string
-            example: ft-AF1WoRqd3aJAHsqc9NY7iL8F
-          description: |
-            The ID of the fine-tune job
-      responses:
-        "200":
-          description: OK
-          content:
-            application/json:
-              schema:
-                $ref: "#/components/schemas/FineTune"
-      x-oaiMeta:
-        name: Retrieve fine-tune
-        group: fine-tunes
-        returns: The [fine-tune](/docs/api-reference/fine-tunes/object) object with the given ID.
-        examples:
-          request:
-            curl: |
-              curl https://api.openai.com/v1/fine-tunes/ft-abc123 \
-                -H "Authorization: Bearer $OPENAI_API_KEY"
-            python: |
-              from openai import OpenAI
-              client = OpenAI()
-
-              fine_tune = client.fine_tunes.retrieve("ft-abc123")
-              print(fine_tune)
-            node.js: |-
-              import OpenAI from "openai";
-
-              const openai = new OpenAI();
-
-              async function main() {
-                const fineTune = await openai.fineTunes.retrieve("ft-abc123");
-
-                console.log(fineTune);
-              }
-
-              main();
-          response: &fine_tune_example |
-            {
-              "id": "ft-abc123",
-              "object": "fine-tune",
-              "model": "curie",
-              "created_at": 1614807352,
-              "events": [
-                {
-                  "object": "fine-tune-event",
-                  "created_at": 1614807352,
-                  "level": "info",
-                  "message": "Job enqueued. Waiting for jobs ahead to complete. Queue number: 0."
-                },
-                {
-                  "object": "fine-tune-event",
-                  "created_at": 1614807356,
-                  "level": "info",
-                  "message": "Job started."
-                },
-                {
-                  "object": "fine-tune-event",
-                  "created_at": 1614807861,
-                  "level": "info",
-                  "message": "Uploaded snapshot: curie:ft-acmeco-2021-03-03-21-44-20."
-                },
-                {
-                  "object": "fine-tune-event",
-                  "created_at": 1614807864,
-                  "level": "info",
-                  "message": "Uploaded result files: file-abc123."
-                },
-                {
-                  "object": "fine-tune-event",
-                  "created_at": 1614807864,
-                  "level": "info",
-                  "message": "Job succeeded."
-                }
-              ],
-              "fine_tuned_model": "curie:ft-acmeco-2021-03-03-21-44-20",
-              "hyperparams": {
-                "batch_size": 4,
-                "learning_rate_multiplier": 0.1,
-                "n_epochs": 4,
-                "prompt_loss_weight": 0.1,
-              },
-              "organization_id": "org-123",
-              "result_files": [
-                {
-                  "id": "file-abc123",
-                  "object": "file",
-                  "bytes": 81509,
-                  "created_at": 1614807863,
-                  "filename": "compiled_results.csv",
-                  "purpose": "fine-tune-results"
-                }
-              ],
-              "status": "succeeded",
-              "validation_files": [],
-              "training_files": [
-                {
-                  "id": "file-abc123",
-                  "object": "file",
-                  "bytes": 1547276,
-                  "created_at": 1610062281,
-                  "filename": "my-data-train.jsonl",
-                  "purpose": "fine-tune"
-                }
-              ],
-              "updated_at": 1614807865,
-            }
-  /fine-tunes/{fine_tune_id}/cancel:
-    post:
-      operationId: cancelFineTune
-      deprecated: true
-      tags:
-        - Fine-tunes
-      summary: |
-        Immediately cancel a fine-tune job.
-      parameters:
-        - in: path
-          name: fine_tune_id
-          required: true
-          schema:
-            type: string
-            example: ft-AF1WoRqd3aJAHsqc9NY7iL8F
-          description: |
-            The ID of the fine-tune job to cancel
-      responses:
-        "200":
-          description: OK
-          content:
-            application/json:
-              schema:
-                $ref: "#/components/schemas/FineTune"
-      x-oaiMeta:
-        name: Cancel fine-tune
-        group: fine-tunes
-        returns: The cancelled [fine-tune](/docs/api-reference/fine-tunes/object) object.
-        examples:
-          request:
-            curl: |
-              curl https://api.openai.com/v1/fine-tunes/ft-AF1WoRqd3aJAHsqc9NY7iL8F/cancel \
-                -H "Authorization: Bearer $OPENAI_API_KEY"
-            python: |
-              from openai import OpenAI
-              client = OpenAI()
-
-              fine_tune = client.fine_tunes.cancel("ft-abc123")
-              print(fine_tune)
-            node.js: |-
-              import OpenAI from "openai";
-
-              const openai = new OpenAI();
-
-              async function main() {
-                const fineTune = await openai.fineTunes.cancel("ft-AF1WoRqd3aJAHsqc9NY7iL8F");
-
-                console.log(fineTune);
-              }
-              main();
-          response: |
-            {
-              "id": "ft-xhrpBbvVUzYGo8oUO1FY4nI7",
-              "object": "fine-tune",
-              "model": "curie",
-              "created_at": 1614807770,
-              "events": [ { ... } ],
-              "fine_tuned_model": null,
-              "hyperparams": { ... },
-              "organization_id": "org-123",
-              "result_files": [],
-              "status": "cancelled",
-              "validation_files": [],
-              "training_files": [
-                {
-                  "id": "file-abc123",
-                  "object": "file",
-                  "bytes": 1547276,
-                  "created_at": 1610062281,
-                  "filename": "my-data-train.jsonl",
-                  "purpose": "fine-tune"
-                }
-              ],
-              "updated_at": 1614807789,
-            }
-  /fine-tunes/{fine_tune_id}/events:
-    get:
-      operationId: listFineTuneEvents
-      deprecated: true
-      tags:
-        - Fine-tunes
-      summary: |
-        Get fine-grained status updates for a fine-tune job.
-      parameters:
-        - in: path
-          name: fine_tune_id
-          required: true
-          schema:
-            type: string
-            example: ft-AF1WoRqd3aJAHsqc9NY7iL8F
-          description: |
-            The ID of the fine-tune job to get events for.
-        - in: query
-          name: stream
-          required: false
-          schema:
-            type: boolean
-            default: false
-          description: |
-            Whether to stream events for the fine-tune job. If set to true,
-            events will be sent as data-only
-            [server-sent events](https://developer.mozilla.org/en-US/docs/Web/API/Server-sent_events/Using_server-sent_events#Event_stream_format)
-            as they become available. The stream will terminate with a
-            `data: [DONE]` message when the job is finished (succeeded, cancelled,
-            or failed).
-
-            If set to false, only events generated so far will be returned.
-      responses:
-        "200":
-          description: OK
-          content:
-            application/json:
-              schema:
-                $ref: "#/components/schemas/ListFineTuneEventsResponse"
-      x-oaiMeta:
-        name: List fine-tune events
-        group: fine-tunes
-        returns: A list of fine-tune event objects.
-        examples:
-          request:
-            curl: |
-              curl https://api.openai.com/v1/fine-tunes/ft-AF1WoRqd3aJAHsqc9NY7iL8F/events \
-                -H "Authorization: Bearer $OPENAI_API_KEY"
-            python: |
-              from openai import OpenAI
-              client = OpenAI()
-
-              fine_tune = client.fine_tunes.list_events("ft-abc123")
-              print(fine_tune)
-            node.js: |-
-              import OpenAI from "openai";
-
-              const openai = new OpenAI();
-
-              async function main() {
-                const fineTune = await openai.fineTunes.listEvents("ft-AF1WoRqd3aJAHsqc9NY7iL8F");
-
-                console.log(fineTune);
-              }
-              main();
-          response: |
-            {
-              "object": "list",
-              "data": [
-                {
-                  "object": "fine-tune-event",
-                  "created_at": 1614807352,
-                  "level": "info",
-                  "message": "Job enqueued. Waiting for jobs ahead to complete. Queue number: 0."
-                },
-                {
-                  "object": "fine-tune-event",
-                  "created_at": 1614807356,
-                  "level": "info",
-                  "message": "Job started."
-                },
-                {
-                  "object": "fine-tune-event",
-                  "created_at": 1614807861,
-                  "level": "info",
-                  "message": "Uploaded snapshot: curie:ft-acmeco-2021-03-03-21-44-20."
-                },
-                {
-                  "object": "fine-tune-event",
-                  "created_at": 1614807864,
-                  "level": "info",
-                  "message": "Uploaded result files: file-abc123"
-                },
-                {
-                  "object": "fine-tune-event",
-                  "created_at": 1614807864,
-                  "level": "info",
-                  "message": "Job succeeded."
-                }
-              ]
-            }
-
-  /models:
-    get:
-      operationId: listModels
-      tags:
-        - Models
-      summary: Lists the currently available models, and provides basic information about each one such as the owner and availability.
-      responses:
-        "200":
-          description: OK
-          content:
-            application/json:
-              schema:
-                $ref: "#/components/schemas/ListModelsResponse"
-      x-oaiMeta:
         name: List models
         group: models
         returns: A list of [model](/docs/api-reference/models/object) objects.
@@ -2576,8 +2111,6 @@
               main();
           response: |
             {
-=======
->>>>>>> f70ed12e
               "object": "list",
               "data": [
                 {
@@ -4549,14 +4082,11 @@
               ],
               "metadata": {
                 "user_id": "user_abc123"
-<<<<<<< HEAD
-=======
               },
               "usage": {
                 "prompt_tokens": 123,
                 "completion_tokens": 456,
                 "total_tokens": 579
->>>>>>> f70ed12e
               }
             }
 
@@ -6271,16 +5801,12 @@
                   "gpt-4-32k",
                   "gpt-4-32k-0314",
                   "gpt-4-32k-0613",
-                  "gpt-3.5-turbo-1106",
                   "gpt-3.5-turbo",
                   "gpt-3.5-turbo-16k",
                   "gpt-3.5-turbo-0301",
                   "gpt-3.5-turbo-0613",
                   "gpt-3.5-turbo-1106",
-<<<<<<< HEAD
-=======
                   "gpt-3.5-turbo-0125",
->>>>>>> f70ed12e
                   "gpt-3.5-turbo-16k-0613",
                 ]
           x-oaiTypeLabel: string
@@ -6338,11 +5864,7 @@
         response_format:
           type: object
           description: |
-<<<<<<< HEAD
-            An object specifying the format that the model must output. Compatible with `gpt-4-1106-preview` and `gpt-3.5-turbo-1106`.
-=======
             An object specifying the format that the model must output. Compatible with [GPT-4 Turbo](/docs/models/gpt-4-and-gpt-4-turbo) and all GPT-3.5 Turbo models newer than `gpt-3.5-turbo-1106`.
->>>>>>> f70ed12e
 
             Setting to `{ "type": "json_object" }` enables JSON mode, which guarantees the message the model generates is valid JSON.
 
@@ -6492,11 +6014,7 @@
                     description: A list of message content tokens with log probability information.
                     type: array
                     items:
-<<<<<<< HEAD
-                      $ref: '#/components/schemas/ChatCompletionTokenLogprob'
-=======
                       $ref: "#/components/schemas/ChatCompletionTokenLogprob"
->>>>>>> f70ed12e
                     nullable: true
                 required:
                   - content
@@ -6684,106 +6202,6 @@
           description: |
             This fingerprint represents the backend configuration that the model runs with.
             Can be used in conjunction with the `seed` request parameter to understand when backend changes have been made that might impact determinism.
-<<<<<<< HEAD
-        object:
-          type: string
-          description: The object type, which is always `chat.completion.chunk`.
-          enum: [chat.completion.chunk]
-      required:
-        - choices
-        - created
-        - id
-        - model
-        - object
-      x-oaiMeta:
-        name: The chat completion chunk object
-        group: chat
-        example: *chat_completion_chunk_example
-
-    CreateChatCompletionImageResponse:
-      type: object
-      description: Represents a streamed chunk of a chat completion response returned by model, based on the provided input.
-      x-oaiMeta:
-        name: The chat completion chunk object
-        group: chat
-        example: *chat_completion_image_example
-
-    CreateEditRequest:
-      type: object
-      properties:
-        instruction:
-          description: The instruction that tells the model how to edit the prompt.
-          type: string
-          example: "Fix the spelling mistakes."
-        model:
-          description: ID of the model to use. You can use the `text-davinci-edit-001` or `code-davinci-edit-001` model with this endpoint.
-          example: "text-davinci-edit-001"
-          anyOf:
-            - type: string
-            - type: string
-              enum: ["text-davinci-edit-001", "code-davinci-edit-001"]
-          x-oaiTypeLabel: string
-        input:
-          description: The input text to use as a starting point for the edit.
-          type: string
-          default: ""
-          nullable: true
-          example: "What day of the wek is it?"
-        n:
-          type: integer
-          minimum: 1
-          maximum: 20
-          default: 1
-          example: 1
-          nullable: true
-          description: How many edits to generate for the input and instruction.
-        temperature:
-          type: number
-          minimum: 0
-          maximum: 2
-          default: 1
-          example: 1
-          nullable: true
-          description: *completions_temperature_description
-        top_p:
-          type: number
-          minimum: 0
-          maximum: 1
-          default: 1
-          example: 1
-          nullable: true
-          description: *completions_top_p_description
-      required:
-        - model
-        - instruction
-
-    CreateEditResponse:
-      type: object
-      deprecated: true
-      title: Edit
-      properties:
-        choices:
-          type: array
-          description: A list of edit choices. Can be more than one if `n` is greater than 1.
-          items:
-            type: object
-            required:
-              - text
-              - index
-              - finish_reason
-            properties:
-              finish_reason:
-                type: string
-                description: *completion_finish_reason_description
-                enum: ["stop", "length"]
-              index:
-                type: integer
-                description: The index of the choice in the list of choices.
-              text:
-                type: string
-                description: The edited result.
-=======
->>>>>>> f70ed12e
         object:
           type: string
           description: The object type, which is always `chat.completion.chunk`.
@@ -8317,6 +7735,7 @@
           x-oaiTypeLabel: map
           nullable: true
       required:
+        - thread_id
         - assistant_id
     ListRunsResponse:
       type: object
@@ -8434,6 +7853,7 @@
           x-oaiTypeLabel: map
           nullable: true
       required:
+        - thread_id
         - assistant_id
 
     ThreadObject:
@@ -9321,12 +8741,6 @@
         - type: object
           key: CreateChatCompletionStreamResponse
           path: streaming
-<<<<<<< HEAD
-        - type: endpoint
-          key: createChatCompletion
-          path: create
-=======
->>>>>>> f70ed12e
     - id: embeddings
       title: Embeddings
       description: |
@@ -9577,73 +8991,15 @@
         - type: object
           key: RunStepObject
           path: step-object
-<<<<<<< HEAD
-        - type: endpoint
-          key: getRunStep
-          path: getRunStep
-        - type: endpoint
-          key: listRunSteps
-          path: listRunSteps
     - id: completions
       title: Completions
       legacy: true
       description: |
         Given a prompt, the model will return one or more predicted completions along with the probabilities of alternative tokens at each position. Most developer should use our [Chat Completions API](/docs/guides/text-generation/text-generation-models) to leverage our best and newest models. Most models that support the legacy Completions endpoint [will be shut off on January 4th, 2024](/docs/deprecations/2023-07-06-gpt-and-embeddings).
       sections:
-        - type: object
-          key: CreateCompletionResponse
-          path: object
         - type: endpoint
           key: createCompletion
           path: create
-    - id: edits
-      title: Edits
-      deprecated: true
-      description: |
-        Given a prompt and an instruction, the model will return an edited version of the prompt. The Edits endpoint is deprecated will be [shut off on January 4th, 2024](/docs/deprecations/edit-models-endpoint).
-      sections:
-        - type: object
-          key: CreateEditResponse
-          path: object
-        - type: endpoint
-          key: createEdit
-          path: create
-    - id: fine-tunes
-      title: Fine-tunes
-      deprecated: true
-      description: |
-        Manage fine-tuning jobs to tailor a model to your specific training data. The [updated Fine-tuning endpoint](/docs/guides/fine-tuning) offers more capabilites and newer models.
-
-        The Fine-tunes endpoint will be [shut off on January 4th, 2024](/docs/deprecations/2023-08-22-fine-tunes-endpoint).
-=======
-    - id: completions
-      title: Completions
-      legacy: true
-      description: |
-        Given a prompt, the model will return one or more predicted completions along with the probabilities of alternative tokens at each position. Most developer should use our [Chat Completions API](/docs/guides/text-generation/text-generation-models) to leverage our best and newest models. Most models that support the legacy Completions endpoint [will be shut off on January 4th, 2024](/docs/deprecations/2023-07-06-gpt-and-embeddings).
->>>>>>> f70ed12e
-      sections:
-        - type: endpoint
-          key: createCompletion
-          path: create
-<<<<<<< HEAD
-        - type: endpoint
-          key: listFineTunes
-          path: list
-        - type: endpoint
-          key: retrieveFineTune
-          path: retrieve
-        - type: endpoint
-          key: cancelFineTune
-          path: cancel
-        - type: object
-          key: FineTuneEvent
-          path: event-object
-        - type: endpoint
-          key: listFineTuneEvents
-          path: list-events
-=======
         - type: object
           key: CreateCompletionResponse
-          path: object
->>>>>>> f70ed12e
+          path: object